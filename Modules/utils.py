#!/usr/bin/env python
import itertools as it
import json
import os
import re
from collections import defaultdict
from pathlib import Path
from typing import Callable, Dict, Generator, Iterable, List, Tuple, Union

import numpy as np
import pandas as pd
import pyBigWig
import pysam
import scipy
from numpy.core.numeric import normalize_axis_tuple
from numpy.lib.stride_tricks import as_strided
from scipy import signal
from scipy.signal import convolve, gaussian
from scipy.sparse import coo_matrix
from scipy.stats import pearsonr
from sklearn.preprocessing import OneHotEncoder
from statsmodels.stats import multitest


def data_generation(IDs, reads, labels, class_weights):
    X = np.empty((len(IDs), *reads[0].shape), dtype="bool")
    Y = np.empty((len(IDs), 1), dtype="bool")
    weights = np.empty((len(IDs), 1), dtype="float")
    for i, ID in enumerate(IDs):
        X[i,] = reads[ID]
        Y[i] = labels[ID]
        weights[i] = class_weights[labels[ID]]
    return X, Y, weights


def data_generator(
    dataset_dir: str,
    batch_size: int,
    class_weights: Dict[int, int] = {0: 1, 1: 1},
    shuffle: bool = True,
    split: str = "train",
    relabeled: bool = False,
    rng: np.random.Generator = np.random.default_rng(),
    cache: bool = True,
) -> Generator[Tuple[np.ndarray, np.ndarray, np.ndarray], None, None]:
    files = list(Path(dataset_dir).glob(split + "_*"))

    first_loop = True
    new_files = []
    while True:
        if shuffle:
            rng.shuffle(files)
        for file in files:
            if first_loop:
                with np.load(file) as f:
                    x = f["one_hots"]
            else:
                x = np.load(file)
            if relabeled:
                label_file = Path(file.parent, "labels_" + file.name)
                with np.load(label_file) as f:
                    labels = f["labels"]
            else:
                labels = np.zeros(len(x), dtype=bool)
                labels[::2] = 1

            indexes = np.arange(len(x))
            list_IDs = indexes

            n_batch = int(np.ceil(len(list_IDs) / batch_size))
            if shuffle:
                rng.shuffle(indexes)

            for index in range(n_batch):
                start_batch = index * batch_size
                end_batch = (index + 1) * batch_size
                indexes_batch = indexes[start_batch:end_batch]
                list_IDs_batch = [list_IDs[k] for k in indexes_batch]
                yield data_generation(list_IDs_batch, x, labels, class_weights)
            if first_loop:
                new_file = Path(file.parent, file.stem + ".npy")
                new_files.append(new_file)
                np.save(new_file, x)
        if first_loop:
            files = new_files
        first_loop = False


# Data loader
def load_chr(chr_file, window_size, remove_Ns=False):
    """
    Load all sliding windows of a chromosome
    """
    with np.load(chr_file) as f:
        one_hot_chr = f["one_hot_genome"]
    return chunk_chr(one_hot_chr, window_size, remove_Ns=remove_Ns)


def chunk_chr(one_hot_chr, window_size, remove_Ns=False):
    """
    Load all sliding windows of a chromosome
    """
    data = sliding_window_view(one_hot_chr, (window_size, 4)).squeeze()
    if remove_Ns:
        indexes = remove_windows_with_N(one_hot_chr, window_size)
        data = data[indexes]
    else:
        indexes = np.arange(len(data))
    return indexes, data


def merge_chroms(chr_ids: Iterable[str], file: str):
    annot = []
    with np.load(file) as f:
        for chr_id in chr_ids:
            annot.append(f[chr_id])
            shape, dtype = f[chr_id].shape, f[chr_id].dtype
            annot.append(np.zeros((1,) + shape[1:], dtype=dtype))
    return np.concatenate(annot)


def chunk_regions(array, length):
    leftover = len(array) % length
    if leftover != 0:
        array = array[:-leftover]
    return array.reshape((-1, length) + array.shape[1:])


# Sample weight handling
def create_weights(y):
    """Return weights to balance negative and positive classes.

    Overall sum of weights is maintained equal.

    Parameters
    ----------
    y : ndarray
        1D-array of labels to weight, labels must be 0 and 1

    Returns
    -------
    dict[label] -> weight
        dictonary mapping label to class weight

    See also
    --------
    create_sample_weights : return weights as an array
    """
    n_pos = len(y[y == 1])
    n_neg = len(y[y == 0])
    pos_weight = 1 / n_pos * (n_pos + n_neg) / 2
    neg_weight = 1 / n_neg * (n_pos + n_neg) / 2
    return {0: neg_weight, 1: pos_weight}


def create_sample_weights(y):
    """Return sample weights to balance negative and positive classes.

    Analog to `create_weights` returning an array of sample weights.

    Parameters
    ----------
    y : ndarray, shape=(n,)
        1D-array of labels to weight, labels must be 0 and 1

    Returns
    -------
    ndarray, shape=(n,)
        1D-array of weight values for each element of `y`

    See also
    --------
    create_weights : return weights as a dictionary of class weights

    Notes
    -----
    Calls `create_weights`
    """
    weights = create_weights(y)
    sample_weights = np.where(np.squeeze(y) == 1, weights[1], weights[0])
    return sample_weights


# One-hot encoding and decoding
def one_hot_encode(seq, length=None, one_hot_type=bool, order="ACGT"):
    if length is None:
        length = len(seq)
    one_hot = np.zeros((length, 4), dtype=one_hot_type)
    for i, base in enumerate(seq):
        if i >= length:
            break
        if base.upper() == order[0]:
            one_hot[i, 0] = 1
        elif base.upper() == order[1]:
            one_hot[i, 1] = 1
        elif base.upper() == order[2]:
            one_hot[i, 2] = 1
        elif base.upper() == order[3]:
            one_hot[i, 3] = 1
    return one_hot


def one_hot_decode(one_hot, order="ACGT"):
    if len(one_hot.shape) != 2:
        raise ValueError("input must be a single one hot encoded read")
    if order == "ACGT":
        categories = np.array(list("ACGT")).reshape(-1, 1)
        encoder = OneHotEncoder(
            dtype=one_hot.dtype, handle_unknown="ignore", sparse=False
        )
        encoder.fit(categories)

<<<<<<< HEAD
def one_hot_encoding(array: np.ndarray,
                     read_length: int = 101,
                     one_hot_type: type = bool,
                     order: str = 'ACGT') -> np.ndarray:
=======
        seq = encoder.inverse_transform(one_hot)
        seq = seq.ravel()
        seq = "".join(["N" if value is None else value for value in seq])
        return seq
    else:
        bases = np.array(list(order))
        seq = bases[np.argmax(one_hot, axis=1)]
        seq[np.sum(one_hot, axis=1) != 1] = "N"
        return "".join(seq)


def one_hot_encoding(
    array: np.ndarray,
    read_length: int = 101,
    one_hot_type: type = bool,
    order: str = "ACGT",
) -> np.ndarray:
>>>>>>> 263702b6
    """
    Applies one-hot encoding to every read sequence in an array.

    Parameters
    ----------
    reads: np.ndarray, shape=(n,)
        1D-array of n strings
    read_length : int, default=101
        length to coerce the strings to. Longer strings will be truncated,
        while shorter strings will be filled with N bases
    one_hot_type : type, default=bool
        Type of the values in the one-hot encoding
    order : str, default='ACGT'
        Order of bases to use for one-hot encoding

    Returns
    -------
    new_array: np.ndarray, shape=(n, read_length, 4)
        3D-array with every letter from replaced by a 4 dimensional vector
        containing a 1 in the position corresponding to that letter, and 0
        elsewhere.

    See also
    --------
    one_hot_encoding_v1 : implementation used by this function
    one_hot_encoding_v2 : other implementation, slower

    Notes
    -----
    This function calls `one_hot_encoding_v1` which is currently the fastest
    implementation.
    """
<<<<<<< HEAD
    return one_hot_encoding_v1(array,
                               read_length=read_length,
                               one_hot_type=one_hot_type,
                               order=order)


def one_hot_encoding_v1(array: np.ndarray,
                        read_length: int = 101,
                        one_hot_type: type = bool,
                        order: str = 'ACGT') -> np.ndarray:
=======
    return one_hot_encoding_v1(
        array, read_length=read_length, one_hot_type=one_hot_type, order=order
    )


def one_hot_encoding_v1(
    array: np.ndarray,
    read_length: int = 101,
    one_hot_type: type = bool,
    order: str = "ACGT",
) -> np.ndarray:
>>>>>>> 263702b6
    """
    Applies one hot encoding to every read sequence in an array.

    Parameters
    ----------
    reads: np.ndarray, shape=(n,)
        1D-array of n strings
    read_length : int, default=101
        length to coerce the strings to. Longer strings will be truncated,
        while shorter strings will be filled with N bases
    one_hot_type : type, default=bool
        Type of the values in the one-hot encoding
    order : str, default='ACGT'
        Order of bases to use for one-hot encoding

    Returns
    -------
    new_array: np.ndarray, shape=(n, read_length, 4)
        3D-array with every letter from replaced by a 4 dimensional vector
        containing a 1 in the position corresponding to that letter, and 0
        elsewhere.

    See also
    --------
    one_hot_encoding : alias for this function
    one_hot_encoding_v2 : other implementation, slower
    """
    # warning raise in case sequences don't have the appropriate read_length
    new_array = np.zeros((len(array), read_length, 4), dtype=one_hot_type)
    unmatched_lengths = 0
    for i, seq in enumerate(array):
        if len(seq) != read_length:
            unmatched_lengths += 1
        for j in range(min(len(seq), read_length)):
            base = seq[j].upper()
            if base == order[0]:
                new_array[i, j, 0] = 1
            elif base == order[1]:
                new_array[i, j, 1] = 1
            elif base == order[2]:
                new_array[i, j, 2] = 1
            elif base == order[3]:
                new_array[i, j, 3] = 1
    if unmatched_lengths != 0:
        print(
            f"Warning: {unmatched_lengths} sequences don't have the "
            "appropriate read length"
        )
    return new_array


def one_hot_encoding_v2(
    reads: np.ndarray,
    read_length: int = 101,
    one_hot_type: type = bool,
    sparse: bool = False,
) -> np.ndarray:
    """
    Applies one hot encoding to every read sequence in an array.

    Parameters
    ----------
    reads: np.ndarray, shape=(n,)
        1D-array of n strings
    read_length : int, default=101
        length to coerce the strings to. Longer strings will be truncated,
        while shorter strings will be filled with N bases
    one_hot_type : type, default=bool
        Type of the values in the one-hot encoding
    sparse : bool, default=False
        True indicates to return a sparse matrix. False indicates to return a
        regular numpy array

    Returns
    -------
    new_array: np.ndarray, shape=(n, `read_length`, 4)
        3D-array with every letter from replaced by a 4 dimensional vector
        containing a 1 in the position corresponding to that letter, and 0
        elsewhere.

    See also
    --------
    one_hot_encoding : alias for one_hot_encoding_v1
    one_hot_encoding_v1 : other implementation, faster

    Notes
    -----
    This implementation uses scikit-learn's `OneHotEncoder`
    """
    # Change to list of chars for OneHotEncoder
    reads = [[[char] for char in read] for read in reads]
    unmatched_lengths = 0
    for i, read in enumerate(reads):
        if len(read) != read_length:
            unmatched_lengths += 1
            # truncate to read_length or add Ns to reach read_length
            reads[i] = read[:read_length] + [["N"]] * max(0, read_length - len(read))
    # Raise warning if some sequences do not match the read length
    if unmatched_lengths != 0:
        print(
            f"Warning: {unmatched_lengths} sequences don't have the "
            "appropriate read length"
        )

    categories = np.array([["A"], ["C"], ["G"], ["T"]])
    encoder = OneHotEncoder(dtype=one_hot_type, handle_unknown="ignore", sparse=sparse)
    encoder.fit(categories)

    one_hots = encoder.transform(np.reshape(reads, (-1, 1)))
    one_hots.shape = (-1, read_length, 4)
    return one_hots


def one_hot_to_seq(reads, order="ACGT"):
    if order == "ACGT":
        return one_hot_to_seq_v2(reads)
    else:
        return one_hot_to_seq_v1(reads, order)


def one_hot_to_seq_v1(reads, order="ACGT"):
    """
    Convert one_hot array of reads into list of sequences.
    """
    if len(reads.shape) != 3:
        raise ValueError("must be an array of one hot encoded reads")
    bases = np.array(list(order))
    seqs = bases[np.argmax(reads, axis=2)]
    seqs[np.sum(reads, axis=2) != 1] = "N"
    seqs = ["".join([char for char in seq]) for seq in seqs]
    return seqs


def one_hot_to_seq_v2(reads):
    """
    Convert one_hot array of reads into list of sequences.

    This implementation uses scikit-learn's OneHotEncoder
    """
    if len(reads.shape) == 3:
        n_reads, read_length, n_bases = reads.shape
    else:
        raise ValueError("must be an array of one hot encoded read")
    categories = np.array([["A"], ["C"], ["G"], ["T"]])
    encoder = OneHotEncoder(dtype=bool, handle_unknown="ignore", sparse=False)
    encoder.fit(categories)

    reads.shape = (-1, n_bases)
    seqs = encoder.inverse_transform(reads)
    reads.shape = (n_reads, read_length, n_bases)
    seqs.shape = (n_reads, read_length)
    seqs = ["".join(["N" if value is None else value for value in seq]) for seq in seqs]
    return seqs


def np_idx_to_one_hot(idx, order="ACGT", extradims=None):
    """Convert array of indexes into one-hot in np format.

    Parameters
    ----------
    idx : ndarray
        Array of indexes into 'ACGT'
    order : str, default='ACGT'
        String representation of the order in which to encode bases. Default
        value of 'ACGT' means that A has the representation with 1 in first
        position, C with 1 in second position, etc...
    extradims : int or list of int
        Extra dimensions to give to the one_hot, which by default is of shape
        idx.shape + (4,). If extradims is an array there will be an error.

    Returns
    -------
    ndarray
        Array in one-hot format.
    """
    assert len(order) == 4 and set(order) == set("ACGT")
    converter = np.zeros((5, 4), dtype=bool)
    for i, c in enumerate("ACGT"):
        converter[i, order.find(c)] = 1
    one_hot = converter[idx]
    if extradims is not None:
        one_hot = np.expand_dims(one_hot, axis=extradims)
    return one_hot


def one_hot_to_idx(one_hot, order="ACGT"):
    """Convert array in one-hot format into indexes.

    Parameters
    ----------
    one_hot : ndarray
        Array of one-hot encoded DNA, with one_hot values along last axis
    order : str, default='ACGT'
        String representation of the order in which to encode bases. Default
        value of 'ACGT' means that A has the representation with 1 in first
        position, C with 1 in second position, etc...

    Returns
    -------
    ndarray
        Array of indexes with same shape as one_hot, with last axis collapsed.
    """
    if order != "ACGT":
        converter = np.zeros(4, dtype=int)
        for i, c in enumerate("ACGT"):
            converter[order.find(c)] = i
        one_hot = one_hot[..., converter]
    return np.argmax(one_hot, axis=-1) + 4 * (np.sum(one_hot, axis=-1) != 1)


def RC_one_hot(one_hot, order):
    """Compute reverse complement of one_hot array.

    Parameters
    ----------
    one_hot : ndarray, shape=(n, 4)
        Array of one-hot encoded DNA, with one_hot values along last axis
    order : str, default='ACGT'
        String representation of the order in which to encode bases. Default
        value of 'ACGT' means that A has the representation with 1 in first
        position, C with 1 in second position, etc...

    Returns
    -------
    ndarray
        Reverse complement of one_hot.
    """
    # Dictionary mapping base to its complement
    base_to_comp = dict(zip("ACGT", "TGCA"))
    # Array to reorder one_hot columns
    converter = np.zeros(4, dtype=int)
    for i, c in enumerate(order):
        converter[order.find(base_to_comp[c])] = i
    return one_hot[::-1, converter]


def RCdna(s):
    """Reverse complement a string DNA sequence"""
    res = []
    for c in s[::-1]:
        if c == "A":
            res.append("T")
        elif c == "a":
            res.append("t")
        elif c == "C":
            res.append("G")
        elif c == "c":
            res.append("g")
        elif c == "G":
            res.append("C")
        elif c == "g":
            res.append("c")
        elif c == "T":
            res.append("A")
        elif c == "t":
            res.append("a")
        else:
            res.append(c)
    return "".join(res)


def str_to_idx(seqstr, order="ACGT"):
    bases, index = np.unique(np.array(list(seqstr)), return_inverse=True)
    return np.array([order.find(b) for b in bases])[index]


# Sequence manipulation
def remove_reads_with_N(
    sequences, tolerance=0, max_size=None, read_length=None, verbose=False
):
    if max_size is not None:
        sequences = sequences[:max_size]
    too_short = []
    with_Ns = []
    if tolerance == 0:
        for i, seq in enumerate(sequences):
            if read_length is not None and len(seq) < read_length:
                too_short.append(i)
            if "N" in seq:
                with_Ns.append(i)
    else:
        for i, seq in enumerate(sequences):
            start_count = 0
            if read_length is not None:
                start_count = read_length - len(seq)
                assert start_count >= 0
            if seq.count("N") + start_count > tolerance:
                with_Ns.append(i)
    if verbose:
        print(too_short, " reads too short")
        print(with_Ns, " reads with Ns")
    sequences = np.delete(sequences, too_short + with_Ns)
    return sequences


def check_read_lengths(reads):
    """
    Return all read lengths and occurences.
    """
    dico = {}
    for read in reads:
        if len(read) in dico:
            dico[len(read)] += 1
        else:
            dico[len(read)] = 1
    return dico


def find_duplicates(reads, print_freq=10_000_000, one_hot=False, batch_size=10_000_000):
    return find_duplicates_v1(
        reads, print_freq=print_freq, one_hot=one_hot, batch_size=batch_size
    )


def find_duplicates_v1(
    reads, print_freq=10_000_000, one_hot=False, batch_size=10_000_000
):
    """
    Return all unique reads and occurences.

    Can deal with string reads or one_hot reads
    """
    dico = {}
    dup = False
    n_batch = np.ceil(len(reads) / batch_size)
    if n_batch > 1:
        batches = np.split(reads, batch_size * np.arange(1, n_batch, dtype=int))
    else:
        batches = [reads]
    print(len(batches), "batches")
    for id, batch in enumerate(batches):
        print(f"Processing batch {id}")
        if one_hot:
            batch = one_hot_to_seq(batch)
        for i, read in enumerate(batch):
            if read in dico:
                dico[read] += 1
                dup = True
            else:
                dico[read] = 1
            if (i + 1) % print_freq == 0 or i + 1 == len(batch):
                msg = f"seq {i+1}/{len(batch)}"
                if dup:
                    msg += " duplicates"
                print(msg)
    return dico


def find_duplicates_v2(reads, print_freq=10_000_000, one_hot=False):
    """
    Return all unique reads and occurences.
    """
    dico = {}
    dup = False
    for i, read in enumerate(reads):
        if one_hot:
            read = repr(read)
        if read in dico:
            dico[read] += 1
            dup = True
        else:
            dico[read] = 1
        if (i + 1) % print_freq == 0:
            msg = f"seq {i+1}/{len(reads)}"
            if dup:
                msg += " duplicates"
            print(msg)
    return dico


def find_duplicates_v3(reads, print_freq=10_000_000, one_hot=False):
    """
    Return all unique reads and occurences.
    """
    dico = {}
    dup = False
    if one_hot:
        categories = np.array([["A"], ["C"], ["G"], ["T"]])
        encoder = OneHotEncoder(dtype=bool, handle_unknown="ignore", sparse=False)
        encoder.fit(categories)
    for i, read in enumerate(reads):
        if one_hot:
            read = encoder.inverse_transform(read).ravel()
            read = "".join(["N" if value is None else value for value in read])
        if read in dico:
            dico[read] += 1
            dup = True
        else:
            dico[read] = 1
        if (i + 1) % print_freq == 0:
            msg = f"seq {i+1}/{len(reads)}"
            if dup:
                msg += " duplicates"
            print(msg)
    return dico


def remove_duplicates(reads, print_freq=10_000_000):
    dico = find_duplicates(reads, print_freq=print_freq)
    return dico.keys()


def chunck_into_reads(long_reads, read_length=101):
    reads = []
    for i, long in enumerate(long_reads):
        chuncks = [long[i : i + read_length] for i in range(0, len(long), read_length)]
        reads.extend(chuncks)
    return reads


def reverse_complement(seq):
    reverse = ""
    for base in seq[::-1]:
        if base == "A":
            reverse += "T"
        elif base == "C":
            reverse += "G"
        elif base == "G":
            reverse += "C"
        elif base == "T":
            reverse += "A"
        else:
            reverse += base
    return reverse


def remove_windows_with_N(one_hot_seq, window_size):
    return remove_windows_with_N_v3(one_hot_seq, window_size)


def remove_windows_with_N_v1(one_hot_seq, window_size):
    """
    Remove windows containing Ns in a one-hot sequence.

    This function returns a boolean mask over the windows. Its implementation
    uses a python loop, although it is faster than the vectorized method found
    so far.
    """
    # mask positions of N values in one_hot_seq, i.e. column is all False
    N_mask = np.all(np.logical_not(one_hot_seq), axis=1)
    # create mask for valid windows, by default none are
    nb_windows = len(one_hot_seq) - window_size + 1
    valid_window_mask = np.zeros(nb_windows, dtype=bool)
    # search for Ns in first positions, before end of first window
    starting_Ns = np.where(N_mask[: window_size - 1 :])[0]
    # Compute distance to previous N in last_N, considering start as N
    if len(starting_Ns) == 0:
        # No N found, previous N is the start position
        last_N = window_size - 1
    else:
        # At least one N found, previous N is at the highest position
        last_N = window_size - 2 - np.max(starting_Ns)
    for i, isN in enumerate(N_mask[window_size - 1 :]):
        if isN:
            last_N = 0
        else:
            last_N += 1  # increase distance before testing
            if last_N >= window_size:
                # far enough from previous N for a valid window
                valid_window_mask[i] = True
    return valid_window_mask


def remove_windows_with_N_v2(one_hot_seq, window_size):
    """
    Remove windows containing Ns in a one-hot sequence.

    This function  returns indexes of valid windows. Its implementation is
    vetorized, although slower than the naive approach.
    """
    # Find indexes of N values in one_hot_seq, i.e. column is all False
    N_idx = np.where(np.all(np.logical_not(one_hot_seq), axis=1))[0]
    # Compute distance from each position to previous N
    # Start at 1 to consider start as an N
    last_N_indexes = np.arange(1, len(one_hot_seq) + 1)
    # Split at each N, and reset counter
    for split in np.split(last_N_indexes, N_idx)[1:]:
        split -= split[0]
    # Select windows by last element, if it is far enough from last N
    valid_window_mask = np.where(last_N_indexes[window_size - 1 :] >= window_size)[0]
    return valid_window_mask


def remove_windows_with_N_v3(one_hot_seq, window_size):
    """
    Remove windows containing Ns in a one-hot sequence.

    This function returns indexes of valid windows. Its implementation
    uses a python loop, although it is faster than the vectorized method found
    so far.
    For human chromosome 1 : 35s
    """
    # mask positions of N values in one_hot_seq, i.e. column is all False
    N_mask = np.all(np.logical_not(one_hot_seq), axis=1)
    # Store valid window indexes
    valid_window_idx = []
    # Search for Ns in first positions, before end of first window
    starting_Ns = np.where(N_mask[: window_size - 1 :])[0]
    if len(starting_Ns) == 0:
        # No N found, previous N is the start position
        last_N = window_size - 1
    else:
        # At least one N found, previous N is at the highest position
        last_N = window_size - 2 - np.max(starting_Ns)
    for i, isN in enumerate(N_mask[window_size - 1 :]):
        if isN:
            last_N = 0
        else:
            last_N += 1  # increase distance before testing
            if last_N >= window_size:
                # far enough from previous N for a valid window
                valid_window_idx.append(i)
    return np.array(valid_window_idx, dtype=int)


# Standard file format functions
def write_fasta(seqs: dict, fasta_file: str, wrap: int = None) -> None:
    """Write sequences to a fasta file.

    Found on https://www.programcreek.com/python/?code=Ecogenomics%2FGTDBTk%
    2FGTDBTk-master%2Fgtdbtk%2Fbiolib_lite%2Fseq_io.py

    Parameters
    ----------
    seqs : dict[seq_id] -> str
        Sequences indexed by sequence id, works with any iterable.
    fasta_file : str
        Path to write the sequences to.
    wrap: int
        Number of bases before the line is wrapped.
    """
    with open(fasta_file, "w") as f:
        if isinstance(seqs, dict):
            iterable = seqs.items()
        else:
            iterable = enumerate(seqs)
        for id, seq in iterable:
            f.write(f">{id}\n")
            if wrap is not None:
                for i in range(0, len(seq), wrap):
                    f.write(f"{seq[i:i + wrap]}\n")
            else:
                f.write(f"{seq}\n")


def read_fasta(file):
    """Parse a fasta file as a dictionary."""
    with open(file) as f:
        genome = {}
        seq, seqname = "", ""
        for line in f:
            if line.startswith(">"):
                if seqname != "" or seq != "":
                    genome[seqname] = seq
                seqname = line[1:].rstrip()
                seq = ""
            else:
                seq += line.rstrip()
        if seq != "":
            genome[seqname] = seq
    return genome


def parse_bed_peaks(bed_file, window_size=None, remove_duplicates=False, based1=False):
    # compute offset to adjust 1-based bed indices to 0-based chromosome
    # indices, or predictions with given window
    offset = 0
    if based1:
        offset += 1
    if window_size is not None:
        offset += window_size // 2
    with open(bed_file, "r") as f:
        chr_peaks = {}
        for line in f:
            line = line.rstrip()
            splits = line.split("\t")
            if len(splits) >= 5:
                chr_id, start, end, _, score, *_ = splits
            else:
                chr_id, start, end, *_ = splits
                score = -1
            start, end, score = int(start), int(end), int(score)
            if chr_id in chr_peaks.keys():
                chr_peaks[chr_id].append(np.array([start, end, score]))
            else:
                chr_peaks[chr_id] = [np.array([start, end, score])]
        for key in chr_peaks.keys():
            # convert to array, remove duplicates
            if remove_duplicates:
                chr_peaks[key] = np.unique(np.array(chr_peaks[key]), axis=0)
            # Adjust indices
            chr_peaks[key] = np.asarray(chr_peaks[key]) - np.array([1, 1, 0]) * offset
            try:
                # Check if some peaks overlap
                overlaps = self_overlapping_peaks(chr_peaks[key])
                assert len(overlaps) == 0
            except AssertionError:
                print(f"Warning: some peaks overlap in {key}")
    return chr_peaks


def parse_repeats(repeat_file, window_size=101, header_lines=3):
    with open(repeat_file, "r") as f:
        # skip first lines
        for i in range(header_lines):
            next(f)
        # build depth 2 dictionnary, first key is chr_id and 2nd key is family
        repeats = defaultdict(lambda: defaultdict(list))
        for line in f:
            line = line.strip()
            _, _, _, _, chr_id, start, end, _, _, _, family, *_ = line.split()
            chr_id = chr_id[3:]
            start, end = tuple(int(item) for item in (start, end))
            repeats[chr_id][family].append(np.array([start, end]))
        for chr_id in repeats.keys():
            for family in repeats[chr_id].keys():
                # convert to array and adjust indices to window
                repeats[chr_id][family] = (
                    np.array(repeats[chr_id][family]) - window_size // 2
                )
    return repeats


def parse_sam(sam_file: str, verbose=True) -> None:
    with open(sam_file, "r") as f:
        chr_coord = defaultdict(list)
        header_regexp = re.compile("^@(HD|SQ|RG|PG|CO)")
        rejected_count = 0
        total_count = 0
        for line in f:
            if header_regexp.match(line):  # ignore header
                continue
            # Readline and convert some entries to int
            _, _, rname, pos, _, _, _, _, tlen, *_ = line.split("\t")
            tlen, pos = (int(v) for v in (tlen, pos))
            # Record only the leftmost read of each pair
            if tlen > 0:
                # middle = math.floor((pos + pnext + len(seq)) / 2)
                chr_coord[rname].append([pos, pos + tlen])
            else:
                rejected_count += 1
            total_count += 1
    if verbose:
        print(f"{rejected_count}/{total_count} paired reads rejected")
    return chr_coord


def parse_bam(
    bam_file: str,
    mapq_thres=None,
    verbose=True,
    paired=True,
    fragment_length=None,
    max_fragment_len=None,
    id_file=None,
) -> None:
    if id_file:
        with open(id_file) as f_id:
            ids_set = {x.split()[0][1:] for x in f_id}
    with pysam.AlignmentFile(bam_file, "rb") as f:
        chr_coord = defaultdict(list)
        rejected_count = 0
        total_count = 0
        for read in f.fetch():
            if paired:
                tlen = read.template_length
                if tlen <= 0:
                    continue
                if max_fragment_len is not None and tlen > max_fragment_len:
                    rejected_count += 1
                    total_count += 1
                    continue
            else:
                tlen = fragment_length
            total_count += 1
            if (
                (mapq_thres is not None and read.mapping_quality < mapq_thres)
                or (max_fragment_len is not None and tlen > max_fragment_len)
                or (id_file is not None and read.query_name not in ids_set)
            ):
                # reject the read
                rejected_count += 1
                continue
            else:
                rname = read.reference_name
                pos = read.reference_start
                chr_coord[rname].append([pos, pos + tlen])
    if verbose:
        print(f"{rejected_count}/{total_count} reads rejected")
    return chr_coord


def split_bam(
    bam_file: str, n_splits: int, rng: np.random.Generator = np.random.default_rng()
) -> None:
    """Split a bam file into multiple equally covered bam files

    Parameters
    ----------
    bam_file: str
        Pathname of the bam file to split
    n_splits: int
        Number of files to split the bam into.
    rng: np.random.Generator, optional
        Random number generator.
    """
    # Build split filenames from the input filename
    bam_file_path = Path(bam_file)
    stem = bam_file_path.stem
    if stem.endswith(".sorted"):
        stem = stem[:-7]
    prefix = str(Path(bam_file_path.parent, stem))
    split_names = [f"{prefix}_{i}.bam" for i in range(n_splits)]

    with pysam.AlignmentFile(bam_file, "rb") as f:
        # Build the split files with the input file's header and keep handles
        split_files = [
            pysam.AlignmentFile(name, "wb", template=f) for name in split_names
        ]
        # Build an iterator to randomly choose where to write next read, while balancing each file
        n_query_names = (f.mapped + f.unmapped - f.nocoordinate) / 2
        shuffled_file_idx = balanced_randint(n_splits, size=n_query_names)
        iter_file_idx = iter(shuffled_file_idx)
        # Loop over all reads to write them to the split files
        seen = {}
        for read in f.fetch():
            if read.query_name in seen:
                # The mate is already seen, write them both to a file
                try:
                    next_file_idx = next(iter_file_idx)
                except StopIteration:
                    # If Iterator is exhausted, select random file without worrying about balancing
                    next_file_idx = rng.integers(10)
                fw = split_files[next_file_idx]
                fw.write(seen[read.query_name])
                fw.write(read)
                # Remove from the dictionary to save space
                seen.pop(read.query_name)
            else:
                # Cache read in dictionary waiting for its mate
                seen[read.query_name] = read
        # Write reads for which mates couldn't be found
        print(f"{len(seen)} reads have no mate")
        # Extend iterator if needed
        shuffled_file_idx = list(iter_file_idx)
        extra_file_idx = balanced_randint(
            n_splits, size=len(seen) - len(shuffled_file_idx)
        )
        shuffled_file_idx = np.concatenate((shuffled_file_idx, extra_file_idx))
        iter_file_idx = iter(shuffled_file_idx)
        for read in seen.values():
            split_files[next(iter_file_idx)].write(read)
        # Close the split files
        for fw in split_files:
            fw.close()


def sample_bam(
    bam_file: str,
    frac: float,
    out_file: str,
    rng: np.random.Generator = np.random.default_rng(),
) -> None:
    """Randomly sample a fraction of reads in a bam file.

    For frac=0.5, it takes 2s per 1M reads

    Parameters
    ----------
    bam_file: str
        Pathname of the bam file to split.
    frac: float
        Fraction of the bam to sample.
    out_file: str
        Pathname of the output file
    rng: np.random.Generator, optional
        Random number generator.
    """
    with pysam.AlignmentFile(bam_file, "rb") as f:
        # Build output file
        with pysam.AlignmentFile(out_file, "wb", template=f) as fw:
            # Loop over all reads to write them to the split files
            seen = {}
            for read in f.fetch():
                if read.query_name in seen:
                    # choose whether to write the pair or not
                    if rng.random() < frac:
                        fw.write(seen[read.query_name])
                        fw.write(read)
                    # Remove from the dictionary to save space
                    seen.pop(read.query_name)
                else:
                    # Cache read in dictionary waiting for its mate
                    seen[read.query_name] = read
            # Write reads for which mates couldn't be found
            print(f"{len(seen)} reads have no mate")
            for read in seen.values():
                if rng.random() < frac:
                    fw.write(seen[read.query_name])
                    fw.write(read)


def inspect_bam_mapq(bam_file):
    mapqs = defaultdict(int)
    with pysam.AlignmentFile(bam_file, "rb") as f:
        for read in f.fetch():
            mapqs[read.mapping_quality] += 1
    return dict(sorted(mapqs.items()))


def load_bw(filename, nantonum=True):
    labels = {}
    with pyBigWig.open(str(filename)) as bw:
        for chr_id in bw.chroms():
            if nantonum:
                labels[chr_id] = np.nan_to_num(bw.values(chr_id, 0, -1, numpy=True))
            else:
                labels[chr_id] = bw.values(chr_id, 0, -1, numpy=True)
    return labels


def write_bw(filename, signals):
    bw = pyBigWig.open(str(filename), "w")
    bw.addHeader([(k, len(v)) for k, v in signals.items()])
    for chr_id, val in signals.items():
        bw.addEntries(chr_id, 0, values=val, span=1, step=1)
    bw.close()


def load_annotation(file, chr_id, window_size, anchor="center"):
    bw = pyBigWig.open(file)
    values = bw.values(f"chr{chr_id}", 0, -1, numpy=True)
    values[np.isnan(values)] = 0
    values = adapt_to_window(values, window_size, anchor=anchor)
    return values


def adapt_to_window(
    values: np.ndarray, window_size: int, anchor: str = "center"
) -> np.ndarray:
    """Selects a slice from `values` to match a sliding window anchor.

    When anchor is 'center', the slice is adapted to match the middle points
    of the sliding window along values.

    Parameters
    ----------
    values : ndarray
        1D-array of values to slice from
    window_size : int
        Size of the window to slide along `values`, must be smaller than the
        size of values
    anchor : {center, start, end}, default='center'
        Specifies which point of the window the values should match

    Returns
    -------
    ndarray
        1D-array which is a contiguous slice of `values`
    """
    if anchor == "center":
        return values[(window_size // 2) : (-((window_size + 1) // 2) + 1)]
    elif anchor == "start":
        return values[: -window_size + 1]
    elif anchor == "end":
        return values[window_size - 1 :]
    else:
        raise ValueError("Choose anchor from 'center', 'start' or 'end'")


# GC content
def GC_content(one_hot_reads: np.ndarray, order: int = "ACGT") -> np.ndarray:
    """Compute GC content on all reads in one-hot format

    Parameters
    ----------
    one_hot_reads : np.ndarray, shape=(n, l, 4)
        3D-array containing n reads of length l one-hot encoded on 4 values

    Returns
    -------
    gc : np.ndarray, shape=(n,)
        1D-array of gc content for each read
    """
    if one_hot_reads.ndim == 2:
        one_hot_reads = np.expand_dims(one_hot_reads, axis=0)
    assert one_hot_reads.ndim == 3 and one_hot_reads.shape[-1] == 4
    # Compute content of each base
    content = np.sum(one_hot_reads, axis=1)  # shape (nb_reads, 4)
    g_idx, c_idx = order.find("G"), order.find("C")
    gc = (content[:, g_idx] + content[:, c_idx]) / np.sum(content, axis=1)
    return gc


def sliding_GC(
    seqs: np.ndarray, n: int, axis: int = -1, order: str = "ACGT", form: str = "token"
) -> np.ndarray:
    """Compute sliding GC content on encoded DNA sequences

    Sequences can be either tokenized or one-hot encoded.
    GC content will be computed by considering only valid tokens or one-hots.
    Valid tokens are between in the range [0, 4[, and valid one_hots have exactly one value equal to 1. However we check only if they sum to one.

    Parameters
    ----------
    seqs: ndarray
        Input sequences. Sequences are assumed to be read along last axis, otherwise change `axis` parameter.
    n: int
        Length of window to compute GC content on, must be greater than 0.
    axis: int, optional
        Axis along which to compute GC content. The default (-1) assumes sequences are read along last axis.
        Currently, form 'one_hot' doesn't support the axis parameter, it assumes one-hot values on last axis, and sequence on second to last axis.
    order: str, optional
        Order of encoding, must contain each letter of ACGT exactly once.
        If `form` is 'token', then value i corresponds to base at index i in order.
        If `form` is 'one_hot', then vector of zeros with a 1 at position i corresponds to base at index i in order.
    form: {'token', 'one_hot'}, optional
        Form of input array. 'token' for indexes of bases and 'one_hot' for one-hot encoded sequences, with an extra dimension.

    Returns
    -------
    ndarray
        Array of sliding GC content, with size along `axis` reduced by `n`-1, and optional one-hot dimension removed.
    """
    if form == "token":
        valid_mask = (seqs >= 0) & (seqs < 4)
        GC_mask = (seqs == order.find("C")) | (seqs == order.find("G"))
        if n > seqs.shape[axis]:
            n = seqs.shape[axis]
        return moving_sum(GC_mask, n, axis=axis) / moving_sum(valid_mask, n, axis=axis)
    elif form == "one_hot":
        valid_mask = seqs.sum(axis=-1) != 0
        GC_mask = seqs[:, [order.find("C"), order.find("G")]].sum(axis=-1)
        if n > seqs.shape[-1]:
            n = seqs.shape[-1]
        return moving_sum(GC_mask, n=n, axis=-1) / moving_sum(valid_mask, n=n, axis=-1)
    else:
        raise ValueError(f"form must be 'token' or 'one_hot', not {form}")


def classify_1D(features, y, bins):
    """Find best threshold to classify 1D features with label y.

    Computing is done in bins for fast execution, so it isn't exact
    """

    def cumul_count(features, bins):
        feature_bins = np.digitize(features, bins).ravel()
        count = np.bincount(feature_bins, minlength=len(bins) + 1)[1:]
        return np.cumsum(count)

    bins = np.histogram(features, bins=bins, range=(0, 1))[1]
    features_pos = features[y == 1]
    features_neg = features[y == 0]
    cumul_pos_count = cumul_count(features_pos, bins)
    cumul_neg_count = cumul_count(features_neg, bins)
    cumul_diff = cumul_pos_count - cumul_neg_count
    bin_thres = np.argmax(np.abs(cumul_diff))
    if cumul_diff[bin_thres] < 0:
        accuracy = (len(features_pos) - cumul_diff[bin_thres]) / len(features)
    else:
        accuracy = (len(features_neg) + cumul_diff[bin_thres]) / len(features)
    # assert(bin_thres != len(bins) - 1)
    thres = (bins[bin_thres] + bins[bin_thres + 1]) / 2
    return accuracy, thres


# Signal manipulation
def z_score(preds, rel_indices=None):
    if rel_indices is not None:
        rel_preds = preds[rel_indices]
        mean, std = np.mean(rel_preds), np.std(rel_preds)
    else:
        mean, std = np.mean(preds), np.std(preds)
    return (preds - mean) / std


def smooth(values, window_size, mode="linear", sigma=1, padding="same"):
    if mode == "linear":
        box = np.ones(window_size) / window_size
    elif mode == "gaussian":
        box = gaussian(window_size, sigma)
        box /= np.sum(box)
    elif mode == "triangle":
        box = np.concatenate(
            (
                np.arange((window_size + 1) // 2),
                np.arange(window_size // 2 - 1, -1, -1),
            ),
            dtype=float,
        )
        box /= np.sum(box)
    else:
        raise NameError("Invalid mode")
    return convolve(values, box, mode=padding)


def binned_alignment_count_from_coord(
    coord: np.ndarray, binsize: int = 100, length: int = None
) -> np.ndarray:
    """
    Build alignment count signal from read coordinates on a single chromosome.

    The signal is binned to a specified resolution on the genome. This
    function will build the signal from mid points, resulting in very noisy
    and potentially inaccurate signal for high resolution (low bins).

    Parameters
    ----------
    coord : ndarray, shape=(nb_reads, 2)
        2D-array of coordinates for start and end (included) of each fragment.
    bins : int, default=100
        Length of bins, in bases, to divide the signal into.
    length : int, optional
        Length of the full chromosome

    Returns
    -------
    ndarray
        1D-array of read count in each bin along the chromosome.

    Note
    ----
    Very fast implementation through the use of scipy.sparse's matrix creation
    and conversion.
    """
    binned_mid = np.floor(np.mean(coord, axis=1) // binsize)
    binned_mid = np.array(binned_mid, dtype=int)
    if length is None:
        length = np.max(binned_mid) + 1
    else:
        length = length // binsize + 1
        if length < np.max(binned_mid) + 1:
            raise ValueError("coordinates go beyond the specified length")
    return (
        coo_matrix(
            (
                np.ones(len(coord), dtype=int),
                (binned_mid, np.zeros(len(coord), dtype=int)),
            ),
            shape=(length, 1),
        )
        .toarray()
        .ravel()
    )


def exact_alignment_count_from_coord(
    coord: np.ndarray, length: int = None
) -> np.ndarray:
    """
    Build alignment count signal from read coordinates on a single chromosome.

    Parameters
    ----------
    coord : ndarray, shape=(nb_reads, 2)
        2D-array of coordinates for start and end (included) of each fragment.

    Returns
    -------
    ndarray
        1D-array of read count for each position along the chromosome.
    """
    # Get coordinate of first bp after fragment end
    coord = coord.copy()
    coord[:, 1] += 1
    if length is None:
        length = np.max(coord)
    # Insert +1 at fragment start and -1 after fragment end
    data = np.ones(2 * len(coord), dtype=int)
    data[1::2] = -1
    # Insert using scipy.sparse implementation
    start_ends = (
        coo_matrix(
            (data, (coord.ravel(), np.zeros(2 * len(coord), dtype=int))),
            shape=(length + 1, 1),  # length+1 because need a -1 after last end
        )
        .toarray()
        .ravel()
    )
    # Cumulative sum to propagate full fragments,
    # remove last value which is always 0
    return np.cumsum(start_ends)[:-1]


def bin_values(array: np.ndarray, binsize: int, func=np.mean):
    """Compute summary statistics on bins of an array

    If array length isn't divisible by binsize, the last bin will be smaller

    Parameters
    ----------
    array: np.ndarray
        1D input data
    binsize: int
        length of bins to consider, must be greater than 0
    func: callable
        function computing summary statistic, must support axis parameter
        (ex: np.mean, np.sum)

    Returns
    -------
    """
    if binsize <= 0:
        raise ValueError("binsize must be greater than 0")
    nbins, r = divmod(len(array), binsize)
    res = func(array[: nbins * binsize].reshape(nbins, binsize), axis=1)
    if r != 0:
        res = np.append(res, func(array[-r:]))
    return res


def full_genome_binned_preds(pred_file, chr_sizes_file, binsize, chr_ids):
    with open(chr_sizes_file, "r") as f:
        chr_lens = json.load(f)
    binned_lengths = np.array([x // binsize + 1 for x in chr_lens.values()])
    separators = np.cumsum(binned_lengths)
    df = np.zeros(separators[-1])
    # merging chromosomes
    for i, chr_id in enumerate(chr_ids.keys()):
        with np.load(pred_file) as f:
            preds = f[f"chr{chr_id}"]
        binned_preds = bin_values(preds, binsize)
        df[separators[i] - len(binned_preds) : separators[i]] = binned_preds
    return df, separators


def enrichment_analysis(signal, ctrl, verbose=True, data="signal"):
    n_binom = signal + ctrl
    p_binom = np.sum(signal) / np.sum(n_binom)
    binom_pval = clip_to_nonzero_min(
        1 - scipy.stats.binom.cdf(signal - 1, n_binom, p_binom)
    )
    reject, binom_qval, *_ = multitest.multipletests(binom_pval, method="fdr_bh")
    signif_qval = reject
    if verbose:
        print(
            f"{np.sum(reject)}/{len(reject)} " f"significantly enriched bins in {data}"
        )
    return pd.DataFrame(
        {
            "pval": binom_pval,
            "qval": binom_qval,
            "-log_pval": -np.log10(binom_pval),
            "-log_qval": -np.log10(binom_qval),
            "signif_qval": signif_qval,
        }
    )


def genome_enrichment(
    ip_coord_file,
    ctrl_coord_file,
    chr_sizes_file,
    out_file,
    binsize,
    max_frag_len=500,
    from_bw=False,
):
    def process_coord_file(coord_file):
        """Pipeline for both ip and ctrl coord files"""
        try:
            if from_bw:
                with pyBigWig.open(coord_file) as bw:
                    mids = bw.values(chr_id, 0, -1, numpy=True)
                count_chr = bin_values(mids, binsize, func=np.sum)
            else:
                # Load chromosome fragment coordinates
                with np.load(coord_file) as f:
                    coord_chr = f[chr_id]
                # Filter out fragments too long
                frag_lens_chr = np.diff(coord_chr, axis=1).ravel()
                coord_chr = coord_chr[frag_lens_chr <= max_frag_len, :]
                # Get binned count of mid points
                count_chr = binned_alignment_count_from_coord(
                    coord_chr, binsize=binsize, length=chr_lens[chr_id]
                )
                with open(log_file, "a") as f:
                    f"{np.sum(frag_lens_chr >= max_frag_len)} fragments "
                    f"longer than {max_frag_len}bp in {coord_file}\n"
        except KeyError:
            count_chr = np.zeros(chr_lens[chr_id] // binsize + 1)
            with open(log_file, "a") as f:
                f"No reads in {coord_file}\n"
        return count_chr

    # Log parameters
    out_file = Path(out_file)
    out_file = safe_filename(out_file)
    log_file = Path(out_file.parent, out_file.stem + "_log.txt")
    log_file = safe_filename(log_file)
    with open(log_file, "w") as f:
        f.write(
            f"IP coordinates file: {ip_coord_file}\n"
            f"Control coordinates file: {ctrl_coord_file}\n"
            f"chromosome sizes file: {chr_sizes_file}\n"
            f"output file: {out_file}\n"
            f"bin size: {binsize}\n"
            f"max fragment length: {max_frag_len}\n\n"
        )
    # Get chromosome lengths
    with open(chr_sizes_file, "r") as f:
        chr_lens = json.load(f)
    # Build DataFrame
    mindex = pd.MultiIndex.from_tuples(
        [
            (chr_id, pos)
            for chr_id in chr_lens.keys()
            for pos in np.arange(0, chr_lens[chr_id], binsize)
        ],
        names=["chr", "pos"],
    )
    columns = ["ip_count", "ctrl_count", "pval", "qval"]
    df = pd.DataFrame(0, index=mindex, columns=columns)
    # Loop over chromosomes
    for chr_id in chr_lens.keys():
        with open(log_file, "a") as f:
            f.write(f"Processing {chr_id}...\n")
        ip_count_chr = process_coord_file(ip_coord_file)
        ctrl_count_chr = process_coord_file(ctrl_coord_file)
        # Insert in DataFrame
        df.loc[chr_id, :"ctrl_count"] = np.transpose(
            np.vstack((ip_count_chr, ctrl_count_chr))
        )
    # Compute p-values and q-values
    n_binom = df["ip_count"] + df["ctrl_count"]
    p_binom = np.sum(df["ip_count"]) / np.sum(n_binom)
    df["pval"] = clip_to_nonzero_min(
        1 - scipy.stats.binom.cdf(df["ip_count"] - 1, n_binom, p_binom)
    )
    _, df["qval"], *_ = multitest.multipletests(df["pval"], method="fdr_bh")
    # Save final DataFrame
    df.to_csv(out_file)


def downsample_enrichment_analysis(
    data,
    genome,
    max_frag_len,
    binsizes=[1000],
    fracs=[1],
    divs=None,
    reverse=True,
    data_dir="../shared_folder",
    basename="",
    use_fdr=True,
):
    # Convert divs to fracs
    if divs is not None:
        fracs = 1 / np.array(divs)
    # Build resulting DataFrame
    mindex = pd.MultiIndex.from_product([binsizes, fracs])
    if reverse:
        res = pd.DataFrame(
            index=mindex,
            columns=[
                "IP",
                "IP_clust",
                "Undetermined",
                "Ctrl",
                "Ctrl_clust",
                "total_cov",
            ],
        )
    else:
        res = pd.DataFrame(
            index=mindex, columns=["IP", "IP_clust", "Undetermined", "total_cov"]
        )
    # Start analysis
    for binsize in binsizes:
        # Load alignment data
        df = pd.read_csv(
            Path(
                data_dir,
                data,
                "results",
                "alignments",
                genome,
                f"{data}_{genome}_{basename}maxfraglen_{max_frag_len}_"
                f"binsize_{binsize}.csv",
            ),
            index_col=0,
        )
        for frac in fracs:
            # Randomly sample alignment histogram
            frac_IP = integer_histogram_sample(df["ip_count"], frac)
            frac_Ctrl = integer_histogram_sample(df["ctrl_count"], frac)
            # Compute p-values
            n = frac_IP + frac_Ctrl
            cov = np.sum(n)
            p_binom = np.sum(frac_IP) / cov
            pval = clip_to_nonzero_min(
                1 - scipy.stats.binom.cdf(frac_IP - 1, n, p_binom)
            )
            # Extract significant IP bins
            if use_fdr:
                # correct with q-value on non-empty bins
                valid_bins = n != 0
                signif_IP = np.zeros(len(df), dtype=bool)
                signif_IP[valid_bins], *_ = multitest.multipletests(
                    pval[valid_bins], method="fdr_bh"
                )
            else:
                signif_IP = np.array(pval < 0.05)
            n_signif_IP = np.sum(signif_IP)
            n_signif_IP_clust = nb_boolean_true_clusters(signif_IP)
            # Extract significant Ctrl bins too
            if reverse:
                rev_pval = clip_to_nonzero_min(
                    1 - scipy.stats.binom.cdf(frac_Ctrl - 1, n, 1 - p_binom)
                )
                if use_fdr:
                    signif_Ctrl = np.zeros(len(df), dtype=bool)
                    signif_Ctrl[valid_bins], *_ = multitest.multipletests(
                        rev_pval[valid_bins], method="fdr_bh"
                    )
                else:
                    signif_Ctrl = np.array(rev_pval < 0.05)
                n_signif_Ctrl = np.sum(signif_Ctrl)
                n_signif_Ctrl_clust = nb_boolean_true_clusters(signif_Ctrl)
            # Save results
            if reverse:
                res.loc[binsize, frac] = [
                    n_signif_IP,
                    n_signif_IP_clust,
                    len(df) - n_signif_IP - n_signif_Ctrl,
                    n_signif_Ctrl,
                    n_signif_Ctrl_clust,
                    cov,
                ]
            else:
                res.loc[binsize, frac] = [
                    n_signif_IP,
                    n_signif_IP_clust,
                    len(df) - n_signif_IP,
                    cov,
                ]
    return res


def pool_experiments(dfs, verbose=True):
    cols_to_take = ["ip_count", "ctrl_count"]
    df_pooled = dfs[0][["pos"] + cols_to_take].copy()
    for df in dfs[1:]:
        df_pooled[cols_to_take] += df[cols_to_take]
    # computing p_value and q_value
    sums = df_pooled.sum(axis=0)
    p_binom = sums["ip_count"] / (sums["ip_count"] + sums["ctrl_count"])
    n_binom = df_pooled["ip_count"] + df_pooled["ctrl_count"]
    df_pooled["pval"] = clip_to_nonzero_min(
        1 - scipy.stats.binom.cdf(df_pooled["ip_count"] - 1, n_binom, p_binom)
    )
    reject, df_pooled["qval"], *_ = multitest.multipletests(
        df_pooled["pval"], method="fdr_bh"
    )
    df_pooled["-log_qval"] = -np.log10(df_pooled["qval"])
    df_pooled["-log_pval"] = -np.log10(df_pooled["pval"])
    df_pooled["signif_qval"] = reject
    if verbose:
        print(
            f"{np.sum(reject)}/{len(reject)} "
            f"significantly enriched bins in dataframe"
        )
    return df_pooled


def adapt_to_bins(df, df_ref):
    """
    Assign df values to each corresponding bin of df_ref.

    df's binsize must be an integer multiple of df_ref's
    """
    # Input checks
    for _df in [df, df_ref]:
        try:
            assert isinstance(_df, pd.DataFrame)
            assert isinstance(_df.index, pd.MultiIndex)
            assert _df.index.nlevels == 2
            assert _df.index.levels[1].size > 1
        except AssertionError:
            print(
                "Arguments must be DataFrames using MultiIndex with 2 "
                "levels, and second level must have at least 2 values"
            )
            raise
    try:
        assert np.all(df.index.levels[0] == df_ref.index.levels[0])
    except AssertionError:
        print("Both DataFrames must have the same first levels")
        raise
    # Get and check binsizes
    binsize = df.index.levels[1][1]
    binsize_ref = df_ref.index.levels[1][1]
    try:
        assert binsize >= binsize_ref
        assert binsize % binsize_ref == 0
    except AssertionError:
        print("df's binsize must be an integer multiple of df_ref's")
        raise
    # repeat df `scale` times
    scale = binsize // binsize_ref
    newdf = df.reindex(df.index.repeat(scale))
    # reset indices with binsize_ref intervals
    newdf.index = pd.MultiIndex.from_tuples(
        [
            (chr_id, pos)
            for chr_id in df.index.levels[0]
            for pos in range(0, df.loc[chr_id].index.max() + binsize, binsize_ref)
        ],
        names=["chr", "pos"],
    )
    # reindex according to df_ref to discard unnecessary trailing indices
    return newdf.reindex(df_ref.index)


def adapt_to_bins_old(df, df_ref, binsize, binsize_ref):
    """
    The two DataFrames must be of the same genome with same number of
    chromosomes so that the scaled separators match within `scale` indices.
    Binsizes must be integer multiples of each other.
    """
    # get separators
    seps = np.append(np.where(df["pos"] == 0)[0], len(df))
    seps_ref = np.append(np.where(df_ref["pos"] == 0)[0], len(df_ref))
    # get binsize scale
    scale = binsize // binsize_ref
    # repeat df2 `scale` times and reset indices
    subdf = df.reindex(df.index.repeat(scale))
    subdf = subdf.reset_index().drop("index", axis=1)
    # cut chromosome edges to conform to df1
    cumul = 0
    for i in range(1, len(seps_ref)):
        subdf.drop(range(seps_ref[i] + cumul, seps[i] * scale), inplace=True)
        cumul = seps[i] * scale - seps_ref[i]
    # reset indices again
    return subdf.reset_index().drop("index", axis=1)


def make_mindex_ser(
    annotation_file: Path,
    chr_sizes_file: Path,
    out_file: Path,
    binsize: int,
    name: str = None,
    coords: bool = False,
    process_func: Callable = None,
    annot_ids_dict: dict = None,
    **kwargs,
):
    """Build a binned MultiIndex Series from an annotation file."""
    # Log parameters
    out_file = safe_filename(out_file)
    log_file = Path(out_file.parent, out_file.stem + "_log.txt")
    log_file = safe_filename(log_file)
    with open(log_file, "w") as f:
        f.write(
            f"annotation file: {annotation_file}\n"
            f"chromosome sizes file: {chr_sizes_file}\n"
            f"output file: {out_file}\n"
            f"bin size: {binsize}\n"
            f"coords: {coords}\n"
            f"process function: {process_func}\n"
            f"annot_ids_dict: {annot_ids_dict}\n\n"
        )
    # Get chromosome lengths
    with open(chr_sizes_file, "r") as f:
        chr_lens = json.load(f)
    # Build MultiIndex
    mindex = pd.MultiIndex.from_tuples(
        [
            (chr_id, pos)
            for chr_id, chr_len in chr_lens.items()
            for pos in np.arange(0, chr_len, binsize)
        ],
        names=["chr", "pos"],
    )
    ser = pd.Series(0, index=mindex, name=name)
    # Loop over chromosomes
    for chr_id, chr_len in chr_lens.items():
        with open(log_file, "a") as f:
            f.write(f"Processing {chr_id}...\n")
        with np.load(annotation_file) as f:
            try:
                if annot_ids_dict is not None:
                    annot_chr = f[annot_ids_dict[chr_id]]
                else:
                    annot_chr = f[chr_id]
                if process_func is not None:
                    # Process annotations before binning
                    annot_chr = process_func(annot_chr, log_file, **kwargs)
                if coords:
                    # Get binned count of mid points
                    annot_chr = binned_alignment_count_from_coord(
                        annot_chr, binsize=binsize, length=chr_len
                    )
                else:
                    annot_chr = bin_values(annot_chr, binsize)
            except KeyError:
                annot_chr = np.zeros(chr_len // binsize + 1)
                with open(log_file, "a") as f:
                    f.write(f"No annotation for {chr_id} in {annotation_file}\n")
        # Insert in Series
        ser.loc[chr_id] = annot_chr
    ser.to_csv(out_file)


def sliding_correlation(X, Y, offsets):
    slide_corr = []
    for i in offsets:
        if i == 0:
            corr = pearsonr(X, Y)[0]
        elif i > 0:
            corr = pearsonr(X[i:], Y[:-i])[0]
        else:
            corr = pearsonr(Y[-i:], X[:i])[0]
        slide_corr.append(corr)
    return slide_corr


def fast_sliding_correlation(X, Y, offsets):
    """Higher memory footprint, will crash with too much data"""
    # The correlation is computed on as many values for each offset.
    # The results may be different depending on the max and min offset
    min_offset = np.min(offsets)
    max_offset = np.max(offsets)
    negmin = max(-min_offset, 0)
    max_len = len(X) - max_offset - negmin
    offsets += negmin
    windows = offsets.reshape(-1, 1) + np.arange(max_len).reshape(1, -1)
    X_slides = X[windows]
    slide_corrs = lineWiseCorrcoef(X_slides, Y[negmin : negmin + max_len])
    return slide_corrs


def best_cor_lag(x, y, mode="full"):
    """
    Return the offset which leads to the highest correlation between two
    signals.
    """
    # Not a true
    correlation = signal.correlate(x, y, mode="full")
    lags = signal.correlation_lags(x.size, y.size, mode="full")
    return lags[np.argmax(correlation)]


# Peak manipulation
def make_peaks(
    peak_mask: np.ndarray, length_thres: int = 1, tol: int = 1
) -> np.ndarray:
    """Format peak array from peak boolean mask.

    Determine regions of consecutive high prediction, called peaks.

    Parameters
    ----------
    peak_mask : ndarray
        1D-array of boolean values along the chromosome
    length_thres : int, default=1
        Minimum length required for peaks, any peak strictly below that
        length will be discarded
    tol : int, default=1
        Distance between consecutive peaks under which the peaks are merged
        into one. Can be set higher to get a single peak when signal is
        fluctuating too much. Unlike slices, peaks include their end points,
        meaning [1 2] and [4 5] actually contain a gap of one base,
        but the distance is 2 (4-2). The default value of 1 means that no
        peaks will be merged.

    Returns
    -------
    peaks : ndarray, shape=(n, 2)
        2D-array, each line corresponds to a peak. A peak is a 1D-array of
        size 2, with format [peak_start, peak_end]. `peak_start` and
        `peak_end` are indices on the chromosome.
    """
    # Find where peak start and end
    change_idx = np.where(peak_mask[1:] != peak_mask[:-1])[0] + 1
    if peak_mask[0]:
        # If predictions start with a peak, add an index at the start
        change_idx = np.insert(change_idx, 0, 0)
    if peak_mask[-1]:
        # If predictions end with a peak, add an index at the end
        change_idx = np.append(change_idx, len(peak_mask))
    # # Check that change_idx contains as many starts as ends
    # assert (len(change_idx) % 2 == 0)
    # Merge consecutive peaks if their distance is below a threshold
    if tol > 1:
        # Compute difference between end of peak and start of next one
        diffs = change_idx[2::2] - change_idx[1:-1:2]
        # Get index when difference is below threshold, see below for matching
        # index in diffs and in change_idx
        # diff index:   0   1   2  ...     n-1
        # change index:1-2 3-4 5-6 ... (2n-1)-2n
        (small_diff_idx,) = np.where(diffs <= tol)
        delete_idx = np.concatenate((small_diff_idx * 2 + 1, small_diff_idx * 2 + 2))
        # Remove close ends and starts using boolean mask
        mask = np.ones(len(change_idx), dtype=bool)
        mask[delete_idx] = False
        change_idx = change_idx[mask]
    # Reshape as starts and ends
    peaks = np.reshape(change_idx, (-1, 2))
    # Compute lengths of peaks and remove the ones below given threshold
    lengths = np.diff(peaks, axis=1).ravel()
    peaks = peaks[lengths >= length_thres]
    return peaks


def find_peaks(
    preds: np.ndarray, pred_thres: float, length_thres: int = 1, tol: int = 1
) -> np.ndarray:
    """Determine peaks from prediction signal and threshold.

    Identify when `preds` is above the threshold `pred_thres` pointwise,
    then determine regions of consecutive high prediction, called peaks.

    Parameters
    ----------
    preds : ndarray
        1D-array of predictions along the chromosome
    pred_thres : float
        Threshold above which prediction is considered in a peak
    length_thres : int, default=1
        Minimum length required for peaks, any peak below or equal to that
        length will be discarded
    tol : int, default=1
        Distance between consecutive peaks under which the peaks are merged
        into one. Can be set higher to get a single peak when signal is
        fluctuating too much. Unlike slices, peaks include their end points,
        meaning [1 2] and [4 5] actually contain a gap of one base,
        but the distance is 2 (4-2). The default value of 1 means that no
        peaks will be merged.

    Returns
    -------
    peaks : ndarray, shape=(n, 2)
        2D-array, each line corresponds to a peak. A peak is a 1D-array of
        size 2, with format [peak_start, peak_end]. `peak_start` and
        `peak_end` are indices on the chromosome.
    """
    # Find pointwise peaks as predictions above the threshold
    peak_mask = preds > pred_thres
    return make_peaks(peak_mask, length_thres, tol)


def find_peaks_in_window(
    peaks: np.ndarray, window_start: int, window_end: int
) -> np.ndarray:
    """Find peaks overlapping with the window and cut them to fit the window.

    Parameters
    ----------
    peaks : ndarray, shape=(n, m)
        2D-array, each line corresponds to a peak. A peak is a 1D-array of
        size m0 = 2 or 3, with format [peak_start, peak_end, *optional_score].
        `peak_start` and `peak_end` must be indices on the chromosome.
        Peaks mustn't overlap, meaning that there is no other peak starting or
        ending between `peak_start` and `peak_end`.
    window_start, window_end : int
        Indices of the start and end of the window to be displayed

    Returns
    -------
    valid_peaks : ndarray, shape=(l, m)
        2D-array of peaks overlapping on the window and cut to fit in the
        window.
    """
    # Sort peaks by peak_start
    sorted_peaks = peaks[np.argsort(peaks[:, 0]), :]
    # Remove score and flatten
    flat_peaks = sorted_peaks[:, :2].ravel()
    # Find first and last peaks to include
    first_id = np.searchsorted(flat_peaks, window_start)
    last_id = np.searchsorted(flat_peaks, window_end - 1)
    # Adapt indices for the 2D-array
    valid_peaks = sorted_peaks[(first_id // 2) : ((last_id + 1) // 2), :]
    # Cut first and last peaks if they exceed window size
    if first_id % 2 == 1:
        valid_peaks[0, 0] = window_start
    if last_id % 2 == 1:
        valid_peaks[-1, 1] = window_end - 1
    return valid_peaks


def overlap(
    peak0: np.ndarray, peak1: np.ndarray, tol: int = 0
) -> tuple:  # tuple[bool, bool]:
    """Determine whether peaks overlap and which one ends first.

    Parameters
    ----------
    peak0, peak1 : ndarray
        1D-arrays with format [peak_start, peak_end, *optional_score].
        `peak_start` and `peak_end` must be indices on the chromosome. `peak0`
        and `peak1` may have different sizes since the score is ignored
    tol : int, default=0
        Maximum difference between peak_end and the next peak_start to
        consider as an overlap. This value defaults to 0 because unlike slices,
        peaks include their end points, meaning [1 2] and [2 5] actually
        overlap.

    Returns
    -------
    overlaps : bool
        True if peaks overlap by at least one point.
    end_first : bool
        Index of the peak with lowest end point.
    """
    start0, end0, *_ = peak0
    start1, end1, *_ = peak1
    overlaps = (end0 + tol >= start1) and (end1 + tol >= start0)
    end_first = end0 > end1
    return overlaps, end_first


def overlapping_peaks(peaks0: np.ndarray, peaks1: np.ndarray) -> tuple:
    """Determine overlaps between two arrays of disjoint peaks.

    Parameters
    ----------
    peaks0 : ndarray, shape=(n0, m0)
        2D-array, each line corresponds to a peak. A peak is a 1D-array of
        size m0 = 2 or 3, with format [peak_start, peak_end, *optional_score].
        `peak_start` and `peak_end` must be indices on the chromosome.
        Peaks must be disjoint within a 2D-array, meaning that there is no
        other peak starting or ending between `peak_start` and `peak_end`.
    peaks1 : ndarray, shape=(n1, m1)
        Same as peaks0, but with potentially different shape.

    Returns
    -------
    overlapping : List[List[ndarray], List[ndarray]]
        First list contains peaks from peaks0 overlapping with at least one
        peak from peaks1 and second list contains peaks from peaks1
        overlapping with at least one peak from peaks0.
    non_overlapping : List[List[ndarray], List[ndarray]]
        First list contains peaks from peaks0 that do not overlap with any
        peak from peaks1 and second list contains peaks from peaks1 that do
        not overlap with any peak from peaks0

    See also
    --------
    self_overlapping_peaks : find overlapping peaks within a single array

    Notes
    -----
    Both arrays are sorted then first peaks from each array are tested for
    overlap. The first ending peak is discarded and put into the
    appropriate output list. The remaining peak is then compared to the next
    one in the array from which the previous peak was discarded. The flag
    `remember_overlaps` is set to True anytime we see an overlap, to remember
    that the remaining peak must be put in the overlapping list even if it
    doesn't overlap with the next one.
    """
    # Sort peak lists by peak_start
    sorted_0 = list(peaks0[np.argsort(peaks0[:, 0]), :])
    sorted_1 = list(peaks1[np.argsort(peaks1[:, 0]), :])
    # Merge into one list for simple index accession
    sorted = [sorted_0, sorted_1]
    # Flag
    remember_overlaps = False
    # Initialize output lists
    overlapping = [[], []]
    non_overlapping = [[], []]
    while sorted_0 and sorted_1:
        # Check overlap between first peaks of both lists
        overlaps, end_first = overlap(sorted_0[0], sorted_1[0])
        # Remove first ending peak because it can't overlap with others anymore
        peak = sorted[end_first].pop(0)
        if overlaps:
            # Overlap -> set flag to True and store peak in overlapping
            remember_overlaps = True
            overlapping[end_first].append(peak)
        elif remember_overlaps:
            # No overlap but flag is True -> set flag back to False and
            #                                store peak in overlapping
            remember_overlaps = False
            overlapping[end_first].append(peak)
        else:
            # No overlap, flag is False -> store peak in non overlapping
            non_overlapping[end_first].append(peak)
    # Index of the non empty list
    non_empty = bool(sorted_1)
    if remember_overlaps:
        # Flag is True -> store first remaining peak in overlapping
        overlapping[non_empty].append(sorted[non_empty].pop())
    for peak in sorted[non_empty]:
        # Store all leftover peaks in non overlapping
        non_overlapping[non_empty].append(peak)
    return overlapping, non_overlapping


def self_overlapping_peaks(
    peaks: np.ndarray, merge: bool = False, tol: int = 1
) -> tuple:
    # tuple(np.ndarray, Optional(np.ndarray)):
    """Determine which peaks within the array overlap

    As opposed to `overlapping_peaks`, here two disjoint but adjacent peaks
    will be considered self-overlapping since they can be merged into one
    contiguous peak.

    Parameters
    ----------
    peaks : ndarray, shape=(n, m)
        2D-array, each line corresponds to a peak. A peak is a 1D-array of
        size m0 = 2 or 3, with format [peak_start, peak_end, *optional_score].
        `peak_start` and `peak_end` must be indices on the chromosome.
        Peaks must be disjoint within a 2D-array, meaning that there is no
        other peak starting or ending between `peak_start` and `peak_end`.
    merge : bool, default=False
        True indicates to return an array with overlapping peaks merged. False
        indicates to not perform this operation, which is faster
    tol : int, default=1
        Maximum difference between peak_end and the next peak_start to
        consider as an overlap. This value defaults to 1 because unlike slices,
        peaks include their end points, meaning [1 2] and [3 5] are actually
        adjacent.

    Returns
    -------
    overlap_idx : ndarray
        Indices of peaks overlapping with the next one in th array in order of
        increasing start position
    merged : ndarray, shape=(l, k)
        Returned only if `merge` was set to True. The array of merged peaks
        whenever there was an overlap. If no overlaps were found, `peaks` is
        returned as is. Otherwise if a score field was present in `peaks`, it
        is not present in the merged array because the score of a peak merging
        several peaks with different scores is ambiguous.

    See also
    --------
    overlapping_peaks : determine overlaps between two arrays of disjoint peaks
    """
    # Sort peaks by peak_start, remove score and flatten
    sorted_by_starts = peaks[np.argsort(peaks[:, 0]), :2].ravel()
    # Group peak_ends and next peak_starts
    gaps = sorted_by_starts[1:-1].reshape(-1, 2)
    # Compute gap distances and select when it is smaller than the tolerance
    diffs = -np.diff(gaps, axis=1).ravel()
    (overlap_idx,) = np.where(diffs >= -tol)
    if merge:
        if len(overlap_idx) != 0:
            # Compute indices for the full flatten array
            delete_idx = np.concatenate((overlap_idx * 2 + 1, overlap_idx * 2 + 2))
            # Remove overlapping ends and starts using boolean mask
            mask = np.ones(len(sorted_by_starts), dtype=bool)
            mask[delete_idx] = False
            # Select valid indices and reshape in 2D
            merged = sorted_by_starts[mask].reshape(-1, 2)
        else:
            merged = peaks
        return overlap_idx, merged
    return overlap_idx


# numpy helper functions
def is_sorted(array: np.ndarray) -> bool:
    """Check that a 1D-array is sorted.

    Parameters
    ----------
    array : array_like
        1D-array to be checked.

    Returns
    -------
    bool
        True if `array` is sorted, False otherwise.
    """
    return np.all(array[:-1] <= array[1:])


def argmax_last(array: np.ndarray) -> int:
    """Return index of maximal value in a 1D-array.

    Unlike numpy.argmax, this function returns the last occurence of the
    maximal value. It only works for 1D-arrays.

    Parameters
    ----------
    array : array_like
        1D-array to find maximal value in.

    Returns
    -------
    int
        Index of the last occurence of the maximal value in `array`.
    """
    return len(array) - np.argmax(array[::-1]) - 1


def adjust_length(x: np.ndarray, y: np.ndarray) -> tuple:
    """
    Append 0s to the shortest array to adjust their lengths

    Parameters
    ----------
    x, y : ndarray
        1D-arrays of potentially different lengths

    Returns
    -------
    x, y : ndarray
        1D-arrays of same length
    """
    if len(x) < len(y):
        x = np.append(x, np.zeros(len(y) - len(x), dtype=x.dtype))
    else:
        y = np.append(y, np.zeros(len(x) - len(y), dtype=y.dtype))
    return x, y


def sliding_window_view(x, window_shape, axis=None, *, subok=False, writeable=False):
    """Function from the numpy library"""
    window_shape = tuple(window_shape) if np.iterable(window_shape) else (window_shape,)
    # first convert input to array, possibly keeping subclass
    x = np.array(x, copy=False, subok=subok)

    window_shape_array = np.array(window_shape)
    if np.any(window_shape_array < 0):
        raise ValueError("`window_shape` cannot contain negative values")

    if axis is None:
        axis = tuple(range(x.ndim))
        if len(window_shape) != len(axis):
            raise ValueError(
                f"Since axis is `None`, must provide "
                f"window_shape for all dimensions of `x`; "
                f"got {len(window_shape)} window_shape elements "
                f"and `x.ndim` is {x.ndim}."
            )
    else:
        axis = normalize_axis_tuple(axis, x.ndim, allow_duplicate=True)
        if len(window_shape) != len(axis):
            raise ValueError(
                f"Must provide matching length window_shape and "
                f"axis; got {len(window_shape)} window_shape "
                f"elements and {len(axis)} axes elements."
            )

    out_strides = x.strides + tuple(x.strides[ax] for ax in axis)

    # note: same axis can be windowed repeatedly
    x_shape_trimmed = list(x.shape)
    for ax, dim in zip(axis, window_shape):
        if x_shape_trimmed[ax] < dim:
            raise ValueError("window shape cannot be larger than input array shape")
        x_shape_trimmed[ax] -= dim - 1
    out_shape = tuple(x_shape_trimmed) + window_shape
    return as_strided(
        x, strides=out_strides, shape=out_shape, subok=subok, writeable=writeable
    )


def strided_window_view(
    x, window_shape, stride, axis=None, *, subok=False, writeable=False
):
    """Variant of `sliding_window_view` which supports stride parameter.

    The axis parameter doesn't work, the stride can be of same shape as
    window_shape, providing different stride in each dimension. If shorter
    than window_shape, stride will be filled with ones. it also doesn't
    support multiple windowing on same axis"""
    window_shape = tuple(window_shape) if np.iterable(window_shape) else (window_shape,)
    # first convert input to array, possibly keeping subclass
    x = np.array(x, copy=False, subok=subok)

    window_shape_array = np.array(window_shape)
    if np.any(window_shape_array < 0):
        raise ValueError("`window_shape` cannot contain negative values")

    if axis is None:
        axis = tuple(range(x.ndim))
        if len(window_shape) != len(axis):
            raise ValueError(
                f"Since axis is `None`, must provide "
                f"window_shape for all dimensions of `x`; "
                f"got {len(window_shape)} window_shape elements "
                f"and `x.ndim` is {x.ndim}."
            )
    else:
        axis = normalize_axis_tuple(axis, x.ndim, allow_duplicate=True)
        if len(window_shape) != len(axis):
            raise ValueError(
                f"Must provide matching length window_shape and "
                f"axis; got {len(window_shape)} window_shape "
                f"elements and {len(axis)} axes elements."
            )

    # ADDED THIS ####
    stride = tuple(stride) if np.iterable(stride) else (stride,)
    stride_array = np.array(stride)
    if np.any(stride_array < 0):
        raise ValueError("`stride` cannot contain negative values")
    if len(stride) > len(window_shape):
        raise ValueError("`stride` cannot be longer than `window_shape`")
    elif len(stride) < len(window_shape):
        stride += (1,) * (len(window_shape) - len(stride))
    ########################

    # CHANGED THIS LINE ####
    # out_strides = x.strides + tuple(x.strides[ax] for ax in axis)
    # TO ###################
    out_strides = tuple(x.strides[ax] * stride[ax] for ax in range(x.ndim)) + tuple(
        x.strides[ax] for ax in axis
    )
    ########################

    # note: same axis can be windowed repeatedly
    x_shape_trimmed = list(x.shape)
    for ax, dim in zip(axis, window_shape):
        if x_shape_trimmed[ax] < dim:
            raise ValueError("window shape cannot be larger than input array shape")
        # CHANGED THIS LINE ####
        # x_shape_trimmed[ax] -= dim - 1
        # TO ###################
        x_shape_trimmed[ax] = int(np.ceil((x_shape_trimmed[ax] - dim + 1) / stride[ax]))
        ########################
    out_shape = tuple(x_shape_trimmed) + window_shape
    return as_strided(
        x, strides=out_strides, shape=out_shape, subok=subok, writeable=writeable
    )


def strided_sliding_window_view(
    x, window_shape, stride, sliding_len, axis=None, *, subok=False, writeable=False
):
    """Variant of `strided_window_view` which slides in between strides.

    This will provide blocks of sliding window of `sliding_len` windows,
    with first windows spaced by `stride`
    The axis parameter determines where the stride and slide are performed, it
    can only be a single value."""
    window_shape = tuple(window_shape) if np.iterable(window_shape) else (window_shape,)
    # first convert input to array, possibly keeping subclass
    x = np.array(x, copy=False, subok=subok)

    window_shape_array = np.array(window_shape)
    if np.any(window_shape_array < 0):
        raise ValueError("`window_shape` cannot contain negative values")

    # ADDED THIS ####
    stride = tuple(stride) if np.iterable(stride) else (stride,)
    stride_array = np.array(stride)
    if np.any(stride_array < 0):
        raise ValueError("`stride` cannot contain negative values")
    if len(stride) == 1:
        stride += (1,)
    elif len(stride) > 2:
        raise ValueError("`stride` cannot be of length greater than 2")
    if sliding_len % stride[1] != 0:
        raise ValueError("second `stride` must divide `sliding_len` exactly")
    # CHANGED THIS ####
    # if axis is None:
    #     axis = tuple(range(x.ndim))
    #     if len(window_shape) != len(axis):
    #         raise ValueError(f'Since axis is `None`, must provide '
    #                          f'window_shape for all dimensions of `x`; '
    #                          f'got {len(window_shape)} window_shape '
    #                          f'elements and `x.ndim` is {x.ndim}.')
    # else:
    #     axis = normalize_axis_tuple(axis, x.ndim, allow_duplicate=True)
    #     if len(window_shape) != len(axis):
    #         raise ValueError(f'Must provide matching length window_shape '
    #                          f'and axis; got {len(window_shape)} '
    #                          f'window_shape elements and {len(axis)} axes '
    #                          f'elements.')
    # TO ###################
    if axis is None:
        axis = 0
    ########################

    # CHANGED THIS LINE ####
    # out_strides = ((x.strides[0]*stride, )
    #                + tuple(x.strides[1:])
    #                + tuple(x.strides[ax] for ax in axis))
    # TO ###################
    out_strides = (
        x.strides[:axis]
        + (x.strides[axis] * stride[0], x.strides[axis] * stride[1])
        + x.strides[axis:]
    )
    ########################

    # CHANGED THIS ####
    # note: same axis can be windowed repeatedly
    # x_shape_trimmed = list(x.shape)
    # for ax, dim in zip(axis, window_shape):
    #     if x_shape_trimmed[ax] < dim:
    #         raise ValueError(
    #             'window shape cannot be larger than input array shape')
    #     x_shape_trimmed[ax] = int(np.ceil(
    #         (x_shape_trimmed[ax] - dim + 1) / stride))
    # out_shape = tuple(x_shape_trimmed) + window_shape
    # TO ###################
    x_shape_trimmed = [
        (x.shape[axis] - window_shape[axis] - sliding_len + stride[1]) // stride[0] + 1,
        sliding_len // stride[1],
    ]
    out_shape = window_shape[:axis] + tuple(x_shape_trimmed) + window_shape[axis:]
    ########################
    return as_strided(
        x, strides=out_strides, shape=out_shape, subok=subok, writeable=writeable
    )


def lineWiseCorrcoef(X: np.ndarray, y: np.ndarray) -> np.ndarray:
    """Compute pearson correlation between `y` and all lines of `X`.

    Parameters
    ----------
    X : array_like, shape=(n, m)
        2D-array with each line corresponding to a 1D signal.
    y : array_like, shape=(m,)
        1D-array signal to compute correlation with.

    Returns
    -------
    ndarray, shape=(n,)
        1D-array of pearson correlation coefficients between `y` and each line
        of `X`.

    Notes
    -----
    This function is quite efficient through the use of einstein summation

    References
    ----------
    https://stackoverflow.com/questions/19401078/efficient-columnwise-correlation-coefficient-calculation.
    """
    # Make copies because arrays will be changed in place
    X = np.copy(X)
    y = np.copy(y)
    n = y.size
    DX = X - (np.einsum("ij->i", X) / np.double(n)).reshape((-1, 1))
    y -= np.einsum("i->", y) / np.double(n)
    tmp = np.einsum("ij,ij->i", DX, DX)
    tmp *= np.einsum("i,i->", y, y)
    return np.dot(DX, y) / np.sqrt(tmp)


def vcorrcoef(X, Y):
    Xm = np.reshape(np.mean(X, axis=1), (X.shape[0], 1))
    Ym = np.reshape(np.mean(Y, axis=1), (Y.shape[0], 1))
    r_num = np.sum((X - Xm) * (Y - Ym), axis=1)
    r_den = np.sqrt(np.sum((X - Xm) ** 2, axis=1) * np.sum((Y - Ym) ** 2, axis=1))
    r = r_num / r_den
    return r


def continuousjaccard(x, y):
    """Compute continuous Jaccard index.

    Parameters
    ----------
    x, y : array_like
        1D or 2D array_likes. x and y must have the same shape, unless one of
        them is 1D and the other is 2D, in which case their last axis must
        have the same shape.

    Returns
    -------
    ndarray
        Row-wise Jaccard index between x and y. If the dimensions aren't the
        same, each row of the 2D array is compared to the 1D array
    """
    x, y = np.asarray(x), np.asarray(y)
    assert {x.ndim, y.ndim}.union({1, 2}) == {1, 2}
    if x.ndim != y.ndim:
        if x.ndim == 1:
            x, y = y, x
        y = np.tile(y, len(x)).reshape(x.shape)
    assert x.shape == y.shape
    merge = np.vstack([x, y]).reshape((2,) + x.shape)
    sign = np.prod(np.sign(merge), axis=0)
    merge = np.abs(merge)
    return np.sum(np.min(merge, axis=0) * sign, axis=-1) / np.sum(
        np.max(merge, axis=0), axis=-1
    )


def moving_average(x, n=2, keepsize=False):
    if keepsize:
        x = np.concatenate(
            [np.zeros(n // 2, dtype=x.dtype), x, np.zeros((n - 1) // 2, dtype=x.dtype)]
        )
    ret = np.cumsum(x)
    ret[n:] = ret[n:] - ret[:-n]
    return ret[n - 1 :] / n


def slicer_on_axis(
    arr: np.ndarray,
    slc: Union[slice, Iterable[slice]],
    axis: Union[None, int, Iterable[int]] = None,
) -> Tuple[slice]:
    """Take slices of array along specified axis

    Parameters
    ----------
    arr: ndarray
        Input array
    slc: slice or iterable of slices
        Slices of the array to take.
    axis: None or int or iterable of ints
        Axis along which to perform slicing. The default (None) is to take slices along first len(slc) dimensions

    Returns
    -------
    tuple of slices
        Full tuple of slices to use to slice array
    """
    full_slice = [slice(None)] * arr.ndim
    if isinstance(slc, slice):
        if axis is None:
            axis = 0
        if isinstance(axis, int):
            full_slice[axis] = slc
        else:
            for ax in axis:
                full_slice[ax] = slc
    else:
        if axis is None:
            axis = list(range(len(slc)))
        for s, ax in zip(slc, axis):
            full_slice[ax] = s
    return tuple(full_slice)


def moving_sum(arr: np.ndarray, n: int, axis: Union[None, int] = None) -> np.ndarray:
    """Compute moving sum of array

    Parameters
    ----------
    arr: ndarray
        Input array
    n: int
        Length of window to compute sum on, must be greater than 0
    axis: None or int, optional
        Axis along which the moving sum is computed, the default (None) is to compute the moving sum over the flattened array.

    Returns
    -------
    ndarray
        Array of moving sum, with size along `axis` reduced by `n`-1.
    """
    res = np.cumsum(arr, axis=axis)
    res[slicer_on_axis(res, slice(n, None), axis=axis)] = (
        res[slicer_on_axis(res, slice(n, None), axis=axis)]
        - res[slicer_on_axis(res, slice(None, -n), axis=axis)]
    )
    return res[slicer_on_axis(res, slice(n - 1, None), axis=axis)]


def repeat_along_diag(a, r):
    """Construct a matrix by repeating a sub_matrix along the diagonal.

    References
    ----------
    https://stackoverflow.com/questions/33508322/create-block-diagonal-numpy-array-from-a-given-numpy-array
    """
    m, n = a.shape
    out = np.zeros((r, m, r, n), dtype=a.dtype)
    diag = np.einsum("ijik->ijk", out)
    diag[:] = a
    return out.reshape(-1, n * r)


def exp_normalize(x, axis=-1):
    res = np.exp(x - np.max(x, axis=axis, keepdims=True))
    return res / np.sum(res, axis=axis, keepdims=True)


def simple_slice(arr, slc, axis):
    """Take a slice along an axis of an array.

    Parameters
    ----------
    arr: ndarray
        Array to take the slice from
    slc: slice
        Slice to take from the array
    axis: int
        axis along which to perform the slicing

    Returns
    -------
    ndarray
        A sliced view into the original array

    References
    ----------
    https://stackoverflow.com/questions/24398708/slicing-a-numpy-array-along-a-dynamically-specified-axis
    """
    # this does the same as np.take() except only supports simple slicing, not
    # advanced indexing, and thus is much faster
    full_slc = [slice(None)] * arr.ndim
    full_slc[axis] = slc
    return arr[tuple(full_slc)]


def zero_to_epsilon(array: np.ndarray, copy: bool = True) -> np.ndarray:
    """Change all zero values to the minimal non-zero value.

    Parameters
    ----------
    array : np.ndarray
        Input array

    Returns
    -------
    np.ndarray
        Array with zeros replaced
    """
    if copy:
        array = array.copy()
    array[array == 0] = np.finfo(array.dtype).eps
    return array


def clip_to_nonzero_min(array: np.ndarray, copy: bool = True) -> np.ndarray:
    """Change all zero values to the minimal non-zero value.

    Parameters
    ----------
    array : np.ndarray
        Input array

    Returns
    -------
    np.ndarray
        Array with zeros replaced
    """
    if copy:
        array = array.copy()
    array[array == 0] = array[array != 0].min()
    return array


def clipnorm(signals, q=0.99):
    """Clip max signal to a given quantile and normalize between 0 and 1."""
    full = np.concatenate(list(signals.values()))
    quant = np.quantile(full, q)
    return {k: np.clip(v, None, quant) / quant for k, v in signals.items()}


def nb_boolean_true_clusters(array: np.ndarray) -> int:
    """Compute the number of clusters of True values in array.

    Parameters
    ----------
    array : array_like
        1D-array of boolean values.

    Returns
    -------
    int
        number of clusters of True values
    """
    res = np.sum(np.diff(array)) // 2
    if array[0] or array[-1]:
        res += 1
    return res


def random_rounding(
    array: np.ndarray, rng: np.random.Generator = np.random.default_rng()
) -> np.ndarray:
    rounded = np.floor(array)
    decimal = array - rounded
    rounded += rng.random(len(decimal)) <= decimal
    return rounded


def integer_histogram_sample(
    array: np.ndarray,
    frac: float,
    return_complement: bool = False,
    rng: np.random.Generator = np.random.default_rng(),
) -> np.ndarray:
    """Randomly sample a fraction of a histogram with integer-only values.

    The sampled histogram is a an array of integers of same shape as the
    original histogram, with all values smaller of equal to original histogram
    values.

    Parameters
    ----------
    array : np.ndarray
        1D-array of integer values.
    frac : float
        fraction of the histogram to sample, the cumulative sum of the sampled
        histogram will be the rounded fraction of the original one
    return_complement: bool
        If True, return the complement sample as well
    rng: np.random.Generator, optional
        Random number generator.

    Returns
    -------
    np.ndarray or tuple of np.ndarray
        1D-array of same length as `array`, containing the sampled histogram
        values, or if return_complement is set, a tuple containing the sample
        and its complement
    """

    def get_subhistogram(frac: int) -> np.ndarray:
        sampled_pos = rng.choice(
            positions, size=round(len(positions) * frac), replace=False
        )
        histogram = (
            scipy.sparse.coo_matrix(
                (
                    np.ones(len(sampled_pos), dtype=int),
                    (sampled_pos, np.zeros(len(sampled_pos), dtype=int)),
                ),
                shape=(len(array), 1),
            )
            .toarray()
            .ravel()
        )
        return histogram

    positions = np.repeat(np.arange(len(array), dtype=int), array)
    # get_subhistogram complexity is linear in frac, computing complement may save time
    if frac <= 0.5:
        res = get_subhistogram(frac)
        if return_complement:
            return res, array - res
        else:
            return res
    else:
        comp = get_subhistogram(1 - frac)
        if return_complement:
            return array - comp, comp
        else:
            return array - comp


def integer_histogram_serie_sample(
    counts: pd.Series,
    frac: float = 0.5,
    return_complement: bool = False,
    dtype=np.int32,
    rng: np.random.Generator = np.random.default_rng(),
) -> pd.Series:
    """Randomly sample a fraction of a histogram with integer-only values.

    The sampled histogram is a an series of integers of same shape as the
    original histogram, with all values smaller of equal to original histogram
    values. This version is faster than integer_histogram_sample when there are
    not too many unique values relative to the total count of the histogram. It
    also uses less memory.

    Parameters
    ----------
    counts : pd.Series
        series of integer values.
    frac : float
        fraction of the histogram to sample, the cumulative sum of the sampled
        histogram will be the rounded fraction of the original one
    return_complement : bool
        If True, return the complement sample as well
    rng : np.random.Generator, optional
        Random number generator

    Returns
    -------
    pd.Series or tuple of pd.Series
        Series of same length as `counts`, containing the sampled histogram
        values, or if return_complement is set, a tuple containing the sample
        and its complement
    """
    s1 = pd.Series(data=0, index=counts.index, dtype=dtype)

    gb = counts[counts > 0].groupby(counts)
    for value, g in gb:
        # indices = g.index
        s1[g.index] = rng.binomial(value, frac, size=len(g))

    if return_complement:
        s2 = counts - s1
        return s1.astype(dtype), s2.astype(dtype)
    else:
        return s1.astype(dtype)


def integer_histogram_sample_vect(
    array: np.ndarray,
    frac: np.ndarray,
    rng: np.random.Generator = np.random.default_rng(),
) -> np.ndarray:
    """Sample random fractions of a histogram with integer-only values.

    The sampled histogram is a an array of integers of same shape as the
    original histogram, with all values smaller of equal to original histogram
    values.
    This functions supports an array of fractions as input for some vectorized
    speed-ups. It seems 2x faster.

    Parameters
    ----------
    array : array_like, shape=(n,)
        1D-array of integer values.
    frac : np.ndarray, shape=(m,)
        1D-array of fractions of the histogram to sample, the cumulative sum
        of the sampled histograms will be the rounded fractions of the
        original one
    rng: np.random.Generator, optional
        Random number generator.

    Returns
    -------
    np.ndarray, shape=(m, n)
        2D-array where each line is a sampled histogram with given fraction,
        and columns represent bins
    """
    positions = np.repeat(np.arange(array.size, dtype=int), array)
    sizes = np.array(np.round(len(positions) * frac), dtype=int)
    cumsizes = np.insert(np.cumsum(sizes), 0, 0)
    sampled_pos = np.zeros(cumsizes[-1], dtype=int)
    for i in range(len(frac)):
        sampled_pos[cumsizes[i] : cumsizes[i + 1]] = rng.choice(
            positions, size=sizes[i], replace=False
        )
    histogram = coo_matrix(
        (
            np.ones(len(sampled_pos), dtype=int),
            (np.repeat(np.arange(len(frac)), sizes), sampled_pos),
        ),
        shape=(len(frac), len(array)),
    ).toarray()
    return histogram


def indices_from_starts_ends(starts, ends):
    # ends must be excluded, ends-starts>0
    lens = ends - starts
    np.cumsum(lens, out=lens)
    i = np.ones(lens[-1], dtype=int)
    i[0] = starts[0]
    i[lens[:-1]] += starts[1:]
    i[lens[:-1]] -= ends[:-1]
    np.cumsum(i, out=i)
    return i


def indices_from_peaks(peaks):
    # ends must be excluded, ends-starts>0
    return indices_from_starts_ends(peaks[:, 0], peaks[:, 1])


def apply_on_index(func, *args, length=None, neutral=0):
    """Applies a function on arrays specified as indices and values.

    Parameters
    ----------
    func : callable
        Function to compute on arrays, must take the number of values as first
        argument, then as many arrays as provided in args.
    args : tuple of tuple of arrays
        Each argument represents an array, it must be a tuple
        (indices, values) for each array. Indices must be 1D, values can be
        multi-dimensional, in which case indices will be taken along the last
        axis.
    length : int, default=None
        Length of the output array. If None, the smallest possible length is
        inferred from the indices in args.
    neutral : int, default=0
        Neutral element for the desired operation. This function requires that
        func has a neutral element.

    Returns
    -------
    ndarray
        Result array of the full length, including nans where none of the
        arrays had any values.
    """
    idxes, vals = zip(*args)
    if length is None:
        length = np.max([np.max(idx) for idx in idxes]) + 1
    n_per_pos = np.zeros((1, length))
    newvals = []
    for idx, val in args:
        val2D = val.reshape(-1, val.shape[-1])
        newval = np.full((len(val2D), length), neutral, dtype=val.dtype)
        newval[:, idx] = val2D
        n_per_pos[0, idx] += 1
        newvals.append(newval)
    res = func(n_per_pos, *newvals)
    res = np.where(n_per_pos == 0, np.nan, res)
    return res.reshape(vals[0].shape[:-1] + (-1,))


def mean_on_index(*args, length=None):
    """Computes the mean of arrays specified as indices and values.

    Parameters
    ----------
    args : tuple of tuple of arrays
        Each argument represents an array, it must be a tuple
        (indices, values) for each array. Indices must be 1D, values can be
        multi-dimensional, in which case indices will be taken along the last
        axis.
    length : int, default=None
        Length of the output array. If None, the smallest possible length is
        inferred from the indices in args.

    Returns
    -------
    ndarray
        Result array of the full length, including nans where none of the
        arrays had any values.
    """
    return apply_on_index(lambda n, *args: sum(args) / n, *args, length=length)


def geometric_mean_on_index(*args, length=None):
    """Computes the geometric mean of arrays specified as indices and values.

    Parameters
    ----------
    args : tuple of tuple of arrays
        Each argument represents an array, it must be a tuple
        (indices, values) for each array. Indices must be 1D, values can be
        multi-dimensional, in which case indices will be taken along the last
        axis.
    length : int, default=None
        Length of the output array. If None, the smallest possible length is
        inferred from the indices in args.

    Returns
    -------
    ndarray
        Result array of the full length, including nans where none of the
        arrays had any values.
    """
    return apply_on_index(
        lambda n, *args: np.product(args, axis=0) ** (1 / n),
        *args,
        length=length,
        neutral=1,
    )


def max_on_index(*args, length=None):
    """Computes the mx of arrays specified as indices and values.

    Parameters
    ----------
    args : tuple of tuple of arrays
        Each argument represents an array, it must be a tuple
        (indices, values) for each array. Indices must be 1D, values can be
        multi-dimensional, in which case indices will be taken along the last
        axis.
    length : int, default=None
        Length of the output array. If None, the smallest possible length is
        inferred from the indices in args.

    Returns
    -------
    ndarray
        Result array of the full length, including nans where none of the
        arrays had any values.
    """
    return apply_on_index(
        lambda n, *args: np.max(args, axis=0), *args, length=length, neutral=-np.inf
    )


# Random sequences generation
def kmer_counts(
    one_hots: Union[np.ndarray, List[np.ndarray], Dict[str, np.ndarray]],
    k: int,
    order: str = "ACGT",
    includeN: bool = True,
    as_pandas: bool = True,
) -> Union[np.ndarray, pd.Series]:
    """Compute kmer occurences in one-hot encoded sequence."""
    # Convert input into list-like of one_hot 2D-arrays
    # If 3D-array optionnally use faster implementation
    fast = False
    if isinstance(one_hots, dict):
        one_hots = list(one_hots.values())
    elif isinstance(one_hots, np.ndarray):
        if one_hots.ndim == 2:
            # single array turned into list of one array
            one_hots = [one_hots]
        elif one_hots.ndim == 3:
            # Check that last dimension is 4
            assert one_hots.shape[2] == 4
            fast = True
    if fast:  # Faster on 3D array
        # Initialise kD array
        all_counts = np.zeros(tuple(5 for i in range(k)), dtype=int)
        if k == 1:
            # Count each base
            all_counts[:4] = one_hots.sum(axis=(0, 1))
            # Count leftover as Ns
            all_counts[4] = len(one_hots) * one_hots.shape[1] - all_counts[:4].sum()
        else:
            # Convert one_hot to integer tokens
            tokens = np.argmax(one_hots, axis=-1) + 4 * (np.sum(one_hots, axis=-1) != 1)
            # Get kmers with sliding_window_view
            kmers = sliding_window_view(tokens, (1, k)).reshape(-1, k)
            # Count kmers in the kD array
            np.add.at(all_counts, tuple(kmers[:, i] for i in range(k)), 1)
    else:  # Iterate over one-hot encoded arrays
        # Initialise kD array
        all_counts = np.zeros(tuple(5 for i in range(k)), dtype=int)
        for oh in one_hots:
            # Check that arrays are 2D with a shape of 4 in the 2nd dimension
            assert oh.ndim == 2
            assert oh.shape[1] == 4
            if k == 1:
                # Count each base
                all_counts[:4] += oh.sum(axis=0)
                # Count leftover as Ns
                all_counts[4] += len(oh) - oh.sum()
            else:
                # Convert one_hot to integer tokens
                tokens = np.argmax(oh, axis=-1) + 4 * (np.sum(oh, axis=-1) != 1)
                # Get kmers with sliding_window_view
                kmers = sliding_window_view(tokens, k)
                # Count kmers in the kD array
                np.add.at(all_counts, tuple(kmers[:, i] for i in range(k)), 1)
    # Format output
    if includeN:
        order += "N"
    else:
        all_counts = all_counts[tuple(slice(0, -1) for i in range(k))]
    if as_pandas:
        ser = pd.Series(
            all_counts.ravel(), index=pd.MultiIndex.from_product([list(order)] * k)
        )
        return ser.sort_index()
    else:
        return all_counts


def kmer_counts_by_seq(one_hots, k, order="ACGT", includeN=True, as_pandas=True):
    assert one_hots.ndim == 3
    # Initialise kD array
    all_counts = np.zeros(tuple(5 for i in range(k)) + (len(one_hots),), dtype=int)
    if k == 1:
        # Count each base
        all_counts[:4] = one_hots.sum(axis=1).T
        # Count leftover as Ns
        all_counts[4] = one_hots.shape[1] - all_counts[:4].sum(axis=0)
    else:
        # Convert one_hot to integer tokens
        tokens = np.argmax(one_hots, axis=-1) + 4 * (np.sum(one_hots, axis=-1) != 1)
        for i, arr in enumerate(tokens):
            # Get kmers with sliding_window_view
            kmers = sliding_window_view(arr, k)
            # Count kmers in the kD array
            np.add.at(all_counts, tuple(kmers[:, j] for j in range(k)) + (i,), 1)
    if includeN:
        order += "N"
    else:
        all_counts = all_counts[tuple(slice(0, -1) for i in range(k)) + (slice(None),)]
    if as_pandas:
        ser = pd.DataFrame(
            all_counts.reshape(len(order) ** k, -1),
            index=pd.MultiIndex.from_product([list(order)] * k),
        )
        return ser.sort_index()
    else:
        return all_counts


def sliding_kmer_counts(
    one_hot, k, winsize, order="ACGT", includeN=True, as_pandas=True
):
    assert one_hot.ndim == 2
    n_windows = len(one_hot) - winsize + 1
    # Initialise kD array
    all_counts = np.zeros(tuple(5 for i in range(k)) + (n_windows,), dtype=int)
    if k == 1:
        # Count each base
        all_counts[:4] = moving_sum(one_hot, winsize, axis=0).T
        # Count leftover as Ns
        all_counts[4] = winsize - all_counts[:4].sum(axis=0)
    else:
        # Convert one_hot to integer tokens
        tokens = np.argmax(one_hot, axis=-1) + 4 * (np.sum(one_hot, axis=-1) != 1)
        # Get kmers with sliding_window_view
        kmers = sliding_window_view(tokens, k)
        # Count kmers in first window in the kD array
        np.add.at(
            all_counts, tuple(kmers[: winsize + 1 - k, j] for j in range(k)) + (0,), 1
        )
        for i in range(n_windows - 1):
            # Copy count from previous window
            all_counts[..., i + 1] = all_counts[..., i]
            # Remove first kmer of previous window, add last kmer of next one
            np.add.at(
                all_counts,
                tuple(kmers[[i, winsize + 1 - k + i], j] for j in range(k)) + (i + 1,),
                [-1, 1],
            )
    if includeN:
        order += "N"
    else:
        all_counts = all_counts[tuple(slice(0, -1) for i in range(k)) + (slice(None),)]
    if as_pandas:
        ser = pd.DataFrame(
            all_counts.reshape(len(order) ** k, -1),
            index=pd.MultiIndex.from_product([list(order)] * k),
        )
        return ser.sort_index()
    else:
        return all_counts


def ref_kmer_frequencies(freq_nucs, k=2):
    ser = pd.Series(
        1, index=pd.MultiIndex.from_product([list(flatten(freq_nucs.index))] * k)
    )
    freq_nucs = freq_nucs / freq_nucs.sum(axis=0)
    for tup in ser.index:
        for nuc in tup:
            ser.loc[tup] *= freq_nucs[nuc]
    return ser


def random_shuffles(
    array: np.ndarray, n: int, rng: np.random.Generator = np.random.default_rng()
) -> np.ndarray:
    return array[rng.random((n, len(array))).argsort(axis=1)]


def shuffle_along_axis(
    arr: np.ndarray, axis: int = 0, rng: np.random.Generator = np.random.default_rng()
) -> np.ndarray:
    """Shuffles a multi-dimensional array along specified axis"""
    assert isinstance(axis, int) and axis >= -1
    if axis == -1:
        axis = arr.ndim - 1
    assert arr.ndim > axis
    return arr[
        tuple(
            np.expand_dims(
                np.arange(arr.shape[dim]),
                axis=tuple(i for i in range(axis + 1) if i != dim),
            )
            for dim in range(axis)
        )
        + (rng.random(arr.shape[: axis + 1]).argsort(axis=axis),)
    ]


def string_to_char_array(seq):
    """
    Converts an ASCII string to a NumPy array of byte-long ASCII codes.
    e.g. "ACGT" becomes [65, 67, 71, 84].
    From github.com/kundajelab/deeplift/blob/master/deeplift/dinuc_shuffle.py
    """
    return np.frombuffer(bytearray(seq, "utf8"), dtype=np.int8)


def char_array_to_string(arr):
    """
    Converts a NumPy array of byte-long ASCII codes into an ASCII string.
    e.g. [65, 67, 71, 84] becomes "ACGT".
    From github.com/kundajelab/deeplift/blob/master/deeplift/dinuc_shuffle.py
    """
    return arr.tostring().decode("ascii")


def one_hot_to_tokens(one_hot):
    """
    Converts an L x D one-hot encoding into an L-vector of integers in the
    range [0, D], where the token D is used when the one-hot encoding is all 0.
    This assumes that the one-hot encoding is well-formed, with at most one 1
    in each column (and 0s elsewhere).
    From github.com/kundajelab/deeplift/blob/master/deeplift/dinuc_shuffle.py
    """
    # Vector of all D
    tokens = np.full(one_hot.shape[0], one_hot.shape[1], dtype=int)
    seq_inds, dim_inds = np.where(one_hot)
    tokens[seq_inds] = dim_inds
    return tokens


def tokens_to_one_hot(tokens, one_hot_dim, dtype=None):
    """
    Converts an L-vector of integers in the range [0, D] to an L x D one-hot
    encoding. The value `D` must be provided as `one_hot_dim`. A token of D
    means the one-hot encoding is all 0s.
    From github.com/kundajelab/deeplift/blob/master/deeplift/dinuc_shuffle.py
    """
    identity = np.identity(one_hot_dim + 1, dtype=dtype)[:, :-1]  # Last row is all 0s
    return identity[tokens]


def dinuc_shuffle(
    seq: Union[str, np.ndarray],
    num_shufs: int = None,
    rng: np.random.Generator = np.random.default_rng(),
) -> Union[str, List[str], np.ndarray]:
    """
    Creates shuffles of the given sequence, in which dinucleotide frequencies
    are preserved.
    Arguments:
        `seq`: either a string of length L, or an L x D NumPy array of one-hot
            encodings
        `num_shufs`: the number of shuffles to create, N; if unspecified, only
            one shuffle will be created
        `rng`: a NumPy RandomState object, to use for performing shuffles
    If `seq` is a string, returns a list of N strings of length L, each one
    being a shuffled version of `seq`. If `seq` is a 2D NumPy array, then the
    result is an N x L x D NumPy array of shuffled versions of `seq`, also
    one-hot encoded. If `num_shufs` is not specified, then the first dimension
    of N will not be present (i.e. a single string will be returned, or an
    L x D array).
    From github.com/kundajelab/deeplift/blob/master/deeplift/dinuc_shuffle.py
    """
    if isinstance(seq, str):
        arr = string_to_char_array(seq)
    elif type(seq) is np.ndarray and len(seq.shape) == 2:
        seq_len, one_hot_dim = seq.shape
        arr = one_hot_to_tokens(seq)
    else:
        raise ValueError("Expected string or one-hot encoded array")

    # Get the set of all characters, and a mapping of which positions have
    # which characters; use `tokens`, which are integer representations of the
    # original characters
    chars, tokens = np.unique(arr, return_inverse=True)

    # For each token, get a list of indices of all the tokens that come after
    # it
    shuf_next_inds = []
    for t in range(len(chars)):
        mask = tokens[:-1] == t  # Excluding last char
        inds = np.where(mask)[0]
        shuf_next_inds.append(inds + 1)  # Add 1 for next token

    if isinstance(seq, str):
        all_results = []
    else:
        all_results = np.empty(
            (num_shufs if num_shufs else 1, seq_len, one_hot_dim), dtype=seq.dtype
        )

    for i in range(num_shufs if num_shufs else 1):
        # Shuffle the next indices
        for t in range(len(chars)):
            inds = np.arange(len(shuf_next_inds[t]))
            inds[:-1] = rng.permutation(len(inds) - 1)  # Keep last index same
            shuf_next_inds[t] = shuf_next_inds[t][inds]

        counters = [0] * len(chars)

        # Build the resulting array
        ind = 0
        result = np.empty_like(tokens)
        result[0] = tokens[ind]
        for j in range(1, len(tokens)):
            t = tokens[ind]
            ind = shuf_next_inds[t][counters[t]]
            counters[t] += 1
            result[j] = tokens[ind]

        if isinstance(seq, str):
            all_results.append(char_array_to_string(chars[result]))
        else:
            all_results[i] = tokens_to_one_hot(chars[result], one_hot_dim)
    return all_results if num_shufs else all_results[0]


def random_seq_strict_GC(n_seqs, seq_length, gc):
    gc_count = int(round((seq_length // 2) * gc, 0))
    ref_seq = np.array(
        list(
            "A" * (seq_length % 2)
            + "AT" * (seq_length // 2 - gc_count)
            + "GC" * gc_count
        )
    )
    return random_shuffles(ref_seq, n_seqs)


def random_sequences(
    n_seqs: int,
    seq_length: int,
    freq_kmers: pd.Series,
    out: str = "seq",
    rng: np.random.Generator = np.random.default_rng(),
) -> np.ndarray:
    """Generate random DNA sequences with custom kmer distribution.

    Tested for k=2 or 3.

    Parameters
    ----------
    n_seqs : int
        Number of sequences to generate
    seq_length : int
        Length of the sequences to generate, must be greater than k
    freq_kmers : Series
        Series indexed by a k-level MultiIndex with the bases 'ACGT' on each
        level, contains frequencies or occurences of each k-mer
    out : {'seq', 'idx', 'one_hot'}
        Output format, 'seq' for nucleotide characters, 'idx' for indices into
        'ACGTN' or 'one_hot' for one-hot encoded bases
    rng: np.random.Generator, optional
        Random number generator.

    Returns
    -------
    ndarray, shape=(`n_seqs`, `seq_length`)
        Generated sequences as a 2D-array of characters, of indices into
        'ACGTN' or 3D-array of one-hot encoded bases

    """
    assert n_seqs >= 1 and seq_length >= 0
    # Array of bases for fast indexing
    letters = np.array(list("ACGTN"))

    # Get value of k
    k = freq_kmers.index.nlevels

    # Cumulative distribution of each base, given the previous k-1
    groups = freq_kmers.groupby(level=list(i for i in range(k - 1)))
    sum = groups.transform("sum")
    cumsum = groups.transform("cumsum")
    p_cum_kmers = cumsum / sum
    # Convert to kD-array
    arr_kmers = np.zeros(tuple([4] * k))
    for tup in it.product(range(4), repeat=k):
        arr_kmers[tup] = np.asarray(p_cum_kmers.loc[tuple(letters[i] for i in tup)])
    # Empty sequences
    seqs = np.array([5] * seq_length * n_seqs).reshape(n_seqs, seq_length)
    # Get first k-mer given k-mer distribution
    r_start = rng.choice(len(freq_kmers), n_seqs, p=freq_kmers / freq_kmers.sum())
    seqs[:, :k] = np.array(list(it.product(range(4), repeat=k)))[r_start, :seq_length]
    # Generate random numbers for all iterations
    if seq_length > k:
        r = rng.random((n_seqs, seq_length - k))
    # Get other bases given k-mer distribution, previous (k-1)-mer and random
    # numbers
    for i in range(k, seq_length):
        seqs[:, i] = np.argmax(
            arr_kmers[
                tuple(
                    arr.ravel()
                    for arr in np.split(seqs[:, i - k + 1 : i], k - 1, axis=1)
                )
            ]
            >= r[:, [i - k] * 4],
            axis=1,
        )
    if out == "idx":
        return np.asarray(seqs, dtype=np.int8)
    elif out == "seq":
        return letters[seqs]
    elif out == "one_hot":
        return np.eye(4, dtype=bool)[seqs]


def random_sequences_as(
    one_hots: Union[np.ndarray, List[np.ndarray], Dict[str, np.ndarray]],
    n_seqs: int,
    seq_length: int,
    k: int,
    order: str = "ACGT",
    out: str = "one_hot",
    rng: np.random.Generator = np.random.default_rng(),
) -> np.ndarray:
    """Generate random DNA sequences with kmer distribution similar to input.

    Tested for k=2 or 3.

    Parameters
    ----------
    one_hots : list-like
        Must be a list, dictionnary or array of one-hot encoded sequences.
    n_seqs : int
        Number of sequences to generate
    seq_length : int
        Length of the sequences to generate, must be greater than k
    k : int
        Length of k-mers to consider
    order : str, default='ACGT'
        Order of bases for one-hot encoding
    out : {'one_hot', 'seq', 'idx'}
        Output format, 'seq' for nucleotide characters, 'idx' for indices into
        'ACGTN' or 'one_hot' for one-hot encoded bases. Default "one_hot"
        makes order parameter irrelevant.
    rng: np.random.Generator, optional
        Random number generator.

    Returns
    -------
    ndarray, shape=(`n_seqs`, `seq_length`)
        Generated sequences as a 2D-array of characters, of indices into
        'ACGTN' or 3D-array of one-hot encoded bases
    """
    freq_kmers = kmer_counts(one_hots, k, order, includeN=False)
    return random_sequences(n_seqs, seq_length, freq_kmers, out, rng)


def balanced_randint(
    low: int,
    high: Union[int, None] = None,
    size: int = 1,
    dtype: type = int,
    rng: np.random.Generator = np.random.default_rng(),
) -> np.ndarray:
    """Return random integers from low to high in a balanced manner.

    The resulting array is balanced in the sense that each integer will appear the same
    number of times, give or take 1 whenever the size isn't a multiple of the number of
    integers.

    Parameters
    ----------
    low: int
        Lowest (signed) integer to be drawn from the distribution (unless high=None, in
        which case this parameter is one above the highest integer)
    high: int, optional
        If provided, one above the largest (signed) integer to be drawn from the
        distribution (see above for behavior if high=None).
    size: int, optional
        Output length. Default is 1.
    dtype: type, optional
        Desired dtype of the result. Byteorder must be native. The default value is int.
    rng: np.random.Generator, optional
        Random number generator.

    Returns
    -------
    out: np.ndarray
        Array of randomly ordered integer values
    """
    if size <= 0:
        return np.array([], dtype=dtype)
    if high is None:
        high = low
        low = 0
    q, r = divmod(size, (high - low))
    extras = rng.choice(np.arange(low, high, dtype=dtype), size=r, replace=False)
    res = np.concatenate((np.repeat(np.arange(high - low, dtype=dtype), q), extras))
    rng.shuffle(res)
    return res


def nanpearson(a, b):
    """Compute pearson correlation coefficient on arrays with nans"""
    nan_a = np.isnan(a)
    nan_b = np.isnan(b)
    if np.any(nan_a != nan_b):
        a = np.array(a, dtype=float).copy()
        b = np.array(b, dtype=float).copy()
        nan_mask = nan_a | nan_b
        a[nan_mask] = np.nan
        b[nan_mask] = np.nan
    A = a - np.nanmean(a)
    B = b - np.nanmean(b)
    std_AB = np.nansum(A * B)
    std_A = np.sqrt(np.nansum(A * A))
    std_B = np.sqrt(np.nansum(B * B))
    return std_AB / (std_A * std_B + np.finfo(float).eps)


def nan_compress(array_list):
    """Remove all indices where at least one array is nan"""
    keep = ~np.logical_or.reduce(tuple(np.isnan(a) for a in array_list))
    return [np.compress(keep, array) for array in array_list]


# Other utils
def s_plural(value: float) -> str:
    """Return s if scalar value induces plural"""
    if value > 1:
        return "s"
    else:
        return ""


def format_secs(x):
    d, r = divmod(x, 86400)
    h, r = divmod(r, 3600)
    m, s = divmod(r, 60)
    if d != 0:
        print(f"{d}d", end=" ")
    print(f"{h}h{m}m{s}s")


def safe_filename(file: Path) -> Path:
    """Make sure file can be build without overriding an other.

    If file already exists, returns a new filename with a number in between
    parenthesis. If the parent of the file doesn't exist, it is created.

    Raises
    ------
    FileExistsError
        If one of the parents of the file to create is an existing file
    """
    file = Path(file)
    # Build parent directories if needed
    if not file.parent.is_dir():
        print("Building parent directories")
        file.parent.mkdir(parents=True)
    # Change filename if it already exists
    if file.exists():
        original_file = file
        file_dups = 0
        while file.exists():
            file_dups += 1
            file = Path(
                file.parent, original_file.stem + f"({file_dups})" + file.suffix
            )
            # python3.9: file.with_stem(original_file.stem + f'({file_dups})')
        print(f"{original_file} exists, changing filename to {file}")
    return file


def ram_usage() -> None:
    """Print RAM memory usage.

    References
    ----------
    https://www.geeksforgeeks.org/how-to-get-current-cpu-and-ram-usage-in-python/
    """
    # Getting all memory using os.popen()
    total_memory, used_memory, free_memory = map(
        int, os.popen("free -t -m").readlines()[-1].split()[1:]
    )
    # Memory usage
    print("RAM memory % used:", round((used_memory / total_memory) * 100, 2))


def roman_to_int(str):
    sym_values = {"I": 1, "V": 5, "X": 10, "L": 50, "C": 100, "D": 500, "M": 1000}
    res = 0
    i = 0
    while i < len(str):
        # Get value of current symbol
        s1 = sym_values[str[i]]
        if i + 1 < len(str):
            # Get value of next symbol
            s2 = sym_values[str[i + 1]]
            if s1 >= s2:
                res = res + s1
                i = i + 1
            else:
                res = res + s2 - s1
                i = i + 2
        else:
            res = res + s1
            i = i + 1
    return res


def int_to_roman(number):
    num = [1, 4, 5, 9, 10, 40, 50, 90, 100, 400, 500, 900, 1000]
    sym = ["I", "IV", "V", "IX", "X", "XL", "L", "XC", "C", "CD", "D", "CM", "M"]
    i = 12
    res = ""
    while number:
        div = number // num[i]
        number %= num[i]
        while div:
            res += sym[i]
            div -= 1
        i -= 1
    return res


def flatten(container):
    for i in container:
        if isinstance(i, (list, tuple)):
            for j in flatten(i):
                yield j
        else:
            yield i


# Test functions
def moving_sum_test():
    tokens = np.array([0, 3, 1, 0, 3, 3, 3, 3, 1, 3])
    one_hot = tokens_to_one_hot(tokens, 4, dtype=int)
    refs = [
        np.array(
            [
                [1, 0, 0, 0],
                [0, 0, 0, 1],
                [0, 1, 0, 0],
                [1, 0, 0, 0],
                [0, 0, 0, 1],
                [0, 0, 0, 1],
                [0, 0, 0, 1],
                [0, 0, 0, 1],
                [0, 1, 0, 0],
                [0, 0, 0, 1],
            ]
        ),
        np.array(
            [
                [1, 0, 0, 1],
                [0, 1, 0, 1],
                [1, 1, 0, 0],
                [1, 0, 0, 1],
                [0, 0, 0, 2],
                [0, 0, 0, 2],
                [0, 0, 0, 2],
                [0, 1, 0, 1],
                [0, 1, 0, 1],
            ]
        ),
        np.array(
            [
                [1, 1, 0, 1],
                [1, 1, 0, 1],
                [1, 1, 0, 1],
                [1, 0, 0, 2],
                [0, 0, 0, 3],
                [0, 0, 0, 3],
                [0, 1, 0, 2],
                [0, 1, 0, 2],
            ]
        ),
        np.array([[2, 2, 0, 6]]),
        np.empty((0, 4), dtype=int),
    ]
    for n, ref in zip([1, 2, 3, 10, 11], refs):
        assert np.all(moving_sum(one_hot[:, 0], n) == ref[:, 0])  # default on 1D
        for axis in [None, 0, -1]:
            assert np.all(
                moving_sum(one_hot[:, 0], n, axis=axis) == ref[:, 0]
            )  # all axis values on 1D
        assert np.all(moving_sum(one_hot, n, axis=0) == ref)  # axis=0 on 2D
    refs = [
        np.array(
            [
                [1, 0, 0, 0],
                [0, 0, 0, 1],
                [0, 1, 0, 0],
                [1, 0, 0, 0],
                [0, 0, 0, 1],
                [0, 0, 0, 1],
                [0, 0, 0, 1],
                [0, 0, 0, 1],
                [0, 1, 0, 0],
                [0, 0, 0, 1],
            ]
        ),
        np.array(
            [
                [1, 0, 0],
                [0, 0, 1],
                [1, 1, 0],
                [1, 0, 0],
                [0, 0, 1],
                [0, 0, 1],
                [0, 0, 1],
                [0, 0, 1],
                [1, 1, 0],
                [0, 0, 1],
            ]
        ),
        np.array(
            [
                [1, 0],
                [0, 1],
                [1, 1],
                [1, 0],
                [0, 1],
                [0, 1],
                [0, 1],
                [0, 1],
                [1, 1],
                [0, 1],
            ]
        ),
        np.array([[1], [1], [1], [1], [1], [1], [1], [1], [1], [1]]),
        np.empty((10, 0), dtype=int),
    ]
    for n, ref in zip(range(1, 6), refs):
        assert np.all(moving_sum(one_hot, n, axis=-1) == ref)  # axis=-1 on 2D
    refs = [
        np.array(
            [
                1,
                0,
                0,
                0,
                0,
                0,
                0,
                1,
                0,
                1,
                0,
                0,
                1,
                0,
                0,
                0,
                0,
                0,
                0,
                1,
                0,
                0,
                0,
                1,
                0,
                0,
                0,
                1,
                0,
                0,
                0,
                1,
                0,
                1,
                0,
                0,
                0,
                0,
                0,
                1,
            ]
        ),
        np.array(
            [
                1,
                0,
                0,
                0,
                0,
                0,
                1,
                1,
                1,
                1,
                0,
                1,
                1,
                0,
                0,
                0,
                0,
                0,
                1,
                1,
                0,
                0,
                1,
                1,
                0,
                0,
                1,
                1,
                0,
                0,
                1,
                1,
                1,
                1,
                0,
                0,
                0,
                0,
                1,
            ]
        ),
        np.array(
            [
                1,
                0,
                0,
                0,
                0,
                1,
                1,
                2,
                1,
                1,
                1,
                1,
                1,
                0,
                0,
                0,
                0,
                1,
                1,
                1,
                0,
                1,
                1,
                1,
                0,
                1,
                1,
                1,
                0,
                1,
                1,
                2,
                1,
                1,
                0,
                0,
                0,
                1,
            ]
        ),
        np.array([10]),
        np.array([], dtype=int),
    ]
    for n, ref in zip([1, 2, 3, 40, 41], refs):
        assert np.all(moving_sum(one_hot, n) == ref)  # axis=None on 2D


def kmer_counts_test(orders=["ACGT", "ATCG"], fasts=[True, False]):
    # All possible bases including N in different quantities
    one_hot1 = np.array(
        [[1, 0, 0, 0]]
        + [[0, 1, 0, 0]] * 2
        + [[0, 0, 1, 0]] * 3
        + [[0, 0, 0, 1]] * 4
        + [[0, 0, 0, 0]] * 5
    )
    # All possible bases except N in different quantities
    one_hot2 = np.array(
        [[1, 0, 0, 0]] + [[0, 1, 0, 0]] * 2 + [[0, 0, 1, 0]] * 3 + [[0, 0, 0, 1]] * 4
    )
    # Shuffled version of one_hot1, starting with N
    one_hot3 = np.array(
        [
            [0, 0, 0, 0],
            [0, 0, 0, 1],
            [0, 0, 0, 0],
            [0, 1, 0, 0],
            [0, 0, 0, 0],
            [1, 0, 0, 0],
            [0, 0, 0, 0],
            [0, 1, 0, 0],
            [0, 0, 1, 0],
            [0, 0, 0, 1],
            [0, 0, 0, 1],
            [0, 0, 0, 0],
            [0, 0, 1, 0],
            [0, 0, 1, 0],
            [0, 0, 0, 1],
        ]
    )
    # Shuffled version of one_hot2
    one_hot4 = np.array(
        [
            [0, 0, 1, 0],
            [0, 0, 0, 1],
            [0, 0, 0, 1],
            [0, 0, 0, 1],
            [0, 0, 1, 0],
            [0, 0, 1, 0],
            [1, 0, 0, 0],
            [0, 1, 0, 0],
            [0, 1, 0, 0],
            [0, 0, 0, 1],
        ]
    )
    # No 2mer without N
    one_hot5 = np.array(
        [
            [0, 0, 1, 0],
            [0, 0, 0, 0],
            [0, 1, 0, 0],
            [0, 0, 0, 0],
            [1, 0, 0, 0],
            [0, 0, 0, 0],
            [0, 0, 0, 1],
            [0, 0, 0, 0],
            [0, 0, 0, 0],
            [0, 0, 0, 0],
        ]
    )
    one_hots = [one_hot1, one_hot2, one_hot3, one_hot4, one_hot5]
    one_hots_dict = {i: one_hot for i, one_hot in enumerate(one_hots)}

    k = 1
    includeN = True
    for order in orders:
        ref1 = pd.Series(
            np.arange(1, 6), index=pd.MultiIndex.from_product([list(order + "N")])
        ).sort_index()
        ref2 = pd.Series(
            [i for i in range(1, 5)] + [0],
            index=pd.MultiIndex.from_product([list(order + "N")]),
        ).sort_index()
        ref3 = ref1
        ref4 = ref2
        ref5 = pd.Series(
            [1] * 4 + [6], index=pd.MultiIndex.from_product([list(order + "N")])
        ).sort_index()
        refs = [ref1, ref2, ref3, ref4, ref5]
        for fast in fasts:
            for one_hot, ref in zip(one_hots, refs):
                r = kmer_counts(one_hot, k=k, includeN=includeN, order=order)
                assert np.all(r == ref)
                r = kmer_counts([one_hot], k=k, includeN=includeN, order=order)
                assert np.all(r == ref)
                r = kmer_counts({"foo": one_hot}, k=k, includeN=includeN, order=order)
                assert np.all(r == ref)
                r = kmer_counts(
                    one_hot.reshape(-1, 5, 4), k=k, includeN=includeN, order=order
                )
                assert np.all(r == ref)
        ref = pd.Series(
            [5, 9, 13, 17, 16], index=pd.MultiIndex.from_product([list(order + "N")])
        ).sort_index()
        for fast in fasts:
            r = kmer_counts(one_hots, k=k, includeN=includeN, order=order)
            assert np.all(r == ref)
            r = kmer_counts(one_hots_dict, k=k, includeN=includeN, order=order)
            assert np.all(r == ref)

    k = 1
    includeN = False
    for order in orders:
        ref1 = pd.Series(
            np.arange(1, 5), index=pd.MultiIndex.from_product([list(order)])
        ).sort_index()
        ref2 = ref1
        ref3 = ref1
        ref4 = ref1
        ref5 = pd.Series(
            [1] * 4, index=pd.MultiIndex.from_product([list(order)])
        ).sort_index()
        refs = [ref1, ref2, ref3, ref4, ref5]
        for fast in fasts:
            for one_hot, ref in zip(one_hots, refs):
                r = kmer_counts(one_hot, k=k, includeN=includeN, order=order)
                assert np.all(r == ref)
                r = kmer_counts([one_hot], k=k, includeN=includeN, order=order)
                assert np.all(r == ref)
                r = kmer_counts({"foo": one_hot}, k=k, includeN=includeN, order=order)
                assert np.all(r == ref)
                r = kmer_counts(
                    one_hot.reshape(-1, 5, 4), k=k, includeN=includeN, order=order
                )
                assert np.all(r == ref)
        ref = pd.Series(
            [5, 9, 13, 17], index=pd.MultiIndex.from_product([list(order)])
        ).sort_index()
        for fast in fasts:
            r = kmer_counts(one_hots, k=k, includeN=includeN, order=order)
            assert np.all(r == ref)
            r = kmer_counts(one_hots_dict, k=k, includeN=includeN, order=order)
            assert np.all(r == ref)

    k = 2
    includeN = True
    for order in orders:
        ref1 = pd.Series(
            [0, 1, 0, 0, 0, 0, 1, 1, 0, 0, 0, 0, 2, 1, 0, 0, 0, 0, 3, 1, 0, 0, 0, 0, 4],
            index=pd.MultiIndex.from_product([list(order + "N")] * 2),
        ).sort_index()
        ref2 = pd.Series(
            [0, 1, 0, 0, 0, 0, 1, 1, 0, 0, 0, 0, 2, 1, 0, 0, 0, 0, 3, 0, 0, 0, 0, 0, 0],
            index=pd.MultiIndex.from_product([list(order + "N")] * 2),
        ).sort_index()
        ref3 = pd.Series(
            [0, 0, 0, 0, 1, 0, 0, 1, 0, 1, 0, 0, 1, 2, 0, 0, 0, 0, 1, 2, 1, 2, 1, 1, 0],
            index=pd.MultiIndex.from_product([list(order + "N")] * 2),
        ).sort_index()
        ref4 = pd.Series(
            [0, 1, 0, 0, 0, 0, 1, 0, 1, 0, 1, 0, 1, 1, 0, 0, 0, 1, 2, 0, 0, 0, 0, 0, 0],
            index=pd.MultiIndex.from_product([list(order + "N")] * 2),
        ).sort_index()
        ref5 = pd.Series(
            [0, 0, 0, 0, 1, 0, 0, 0, 0, 1, 0, 0, 0, 0, 1, 0, 0, 0, 0, 1, 1, 1, 0, 1, 2],
            index=pd.MultiIndex.from_product([list(order + "N")] * 2),
        ).sort_index()
        refs = [ref1, ref2, ref3, ref4, ref5]
        for fast in fasts:
            for one_hot, ref in zip(one_hots, refs):
                r = kmer_counts(one_hot, k=k, includeN=includeN, order=order)
                assert np.all(r == ref)
                r = kmer_counts([one_hot], k=k, includeN=includeN, order=order)
                assert np.all(r == ref)
                r = kmer_counts({"foo": one_hot}, k=k, includeN=includeN, order=order)
                assert np.all(r == ref)
        ref1 = pd.Series(
            [0, 1, 0, 0, 0, 0, 1, 1, 0, 0, 0, 0, 1, 1, 0, 0, 0, 0, 3, 0, 0, 0, 0, 0, 4],
            index=pd.MultiIndex.from_product([list(order + "N")] * 2),
        ).sort_index()
        ref2 = pd.Series(
            [0, 1, 0, 0, 0, 0, 1, 1, 0, 0, 0, 0, 1, 1, 0, 0, 0, 0, 3, 0, 0, 0, 0, 0, 0],
            index=pd.MultiIndex.from_product([list(order + "N")] * 2),
        ).sort_index()
        ref3 = pd.Series(
            [0, 0, 0, 0, 1, 0, 0, 1, 0, 1, 0, 0, 1, 2, 0, 0, 0, 0, 0, 2, 0, 2, 1, 1, 0],
            index=pd.MultiIndex.from_product([list(order + "N")] * 2),
        ).sort_index()
        ref4 = pd.Series(
            [0, 1, 0, 0, 0, 0, 1, 0, 1, 0, 1, 0, 0, 1, 0, 0, 0, 1, 2, 0, 0, 0, 0, 0, 0],
            index=pd.MultiIndex.from_product([list(order + "N")] * 2),
        ).sort_index()
        ref5 = pd.Series(
            [0, 0, 0, 0, 0, 0, 0, 0, 0, 1, 0, 0, 0, 0, 1, 0, 0, 0, 0, 1, 1, 1, 0, 1, 2],
            index=pd.MultiIndex.from_product([list(order + "N")] * 2),
        ).sort_index()
        refs = [ref1, ref2, ref3, ref4, ref5]
        for fast in fasts:
            for one_hot, ref in zip(one_hots, refs):
                r = kmer_counts(
                    one_hot.reshape(-1, 5, 4), k=k, includeN=includeN, order=order
                )
                assert np.all(r == ref)
        ref = pd.Series(
            [0, 3, 0, 0, 2, 0, 3, 3, 1, 2, 1, 0, 6, 5, 1, 0, 0, 1, 9, 4, 2, 3, 1, 2, 6],
            index=pd.MultiIndex.from_product([list(order + "N")] * 2),
        ).sort_index()
        for fast in fasts:
            r = kmer_counts(one_hots, k=k, includeN=includeN, order=order)
            assert np.all(r == ref)
            r = kmer_counts(one_hots_dict, k=k, includeN=includeN, order=order)
            assert np.all(r == ref)

    k = 2
    includeN = False
    for order in orders:
        ref1 = pd.Series(
            [0, 1, 0, 0, 0, 1, 1, 0, 0, 0, 2, 1, 0, 0, 0, 3],
            index=pd.MultiIndex.from_product([list(order)] * 2),
        ).sort_index()
        ref2 = ref1
        ref3 = pd.Series(
            [0, 0, 0, 0, 0, 0, 1, 0, 0, 0, 1, 2, 0, 0, 0, 1],
            index=pd.MultiIndex.from_product([list(order)] * 2),
        ).sort_index()
        ref4 = pd.Series(
            [0, 1, 0, 0, 0, 1, 0, 1, 1, 0, 1, 1, 0, 0, 1, 2],
            index=pd.MultiIndex.from_product([list(order)] * 2),
        ).sort_index()
        ref5 = pd.Series(
            [0, 0, 0, 0, 0, 0, 0, 0, 0, 0, 0, 0, 0, 0, 0, 0],
            index=pd.MultiIndex.from_product([list(order)] * 2),
        ).sort_index()
        refs = [ref1, ref2, ref3, ref4, ref5]
        for fast in fasts:
            for one_hot, ref in zip(one_hots, refs):
                r = kmer_counts(one_hot, k=k, includeN=includeN, order=order)
                assert np.all(r == ref)
                r = kmer_counts([one_hot], k=k, includeN=includeN, order=order)
                assert np.all(r == ref)
                r = kmer_counts({"foo": one_hot}, k=k, includeN=includeN, order=order)
                assert np.all(r == ref)
        ref1 = pd.Series(
            [0, 1, 0, 0, 0, 1, 1, 0, 0, 0, 1, 1, 0, 0, 0, 3],
            index=pd.MultiIndex.from_product([list(order)] * 2),
        ).sort_index()
        ref2 = ref1
        ref3 = pd.Series(
            [0, 0, 0, 0, 0, 0, 1, 0, 0, 0, 1, 2, 0, 0, 0, 0],
            index=pd.MultiIndex.from_product([list(order)] * 2),
        ).sort_index()
        ref4 = pd.Series(
            [0, 1, 0, 0, 0, 1, 0, 1, 1, 0, 0, 1, 0, 0, 1, 2],
            index=pd.MultiIndex.from_product([list(order)] * 2),
        ).sort_index()
        ref5 = pd.Series(
            [0, 0, 0, 0, 0, 0, 0, 0, 0, 0, 0, 0, 0, 0, 0, 0],
            index=pd.MultiIndex.from_product([list(order)] * 2),
        ).sort_index()
        refs = [ref1, ref2, ref3, ref4, ref5]
        for fast in fasts:
            for one_hot, ref in zip(one_hots, refs):
                r = kmer_counts(
                    one_hot.reshape(-1, 5, 4), k=k, includeN=includeN, order=order
                )
                assert np.all(r == ref)
        ref = pd.Series(
            [0, 3, 0, 0, 0, 3, 3, 1, 1, 0, 6, 5, 0, 0, 1, 9],
            index=pd.MultiIndex.from_product([list(order)] * 2),
        ).sort_index()
        for fast in fasts:
            r = kmer_counts(one_hots, k=k, includeN=includeN, order=order)
            assert np.all(r == ref)
            r = kmer_counts(one_hots_dict, k=k, includeN=includeN, order=order)
            assert np.all(r == ref)

    k = 3
    includeN = True
    for order in orders:
        ref1 = pd.Series(
            [
                0,
                0,
                0,
                0,
                0,
                0,
                1,
                0,
                0,
                0,
                0,
                0,
                0,
                0,
                0,
                0,
                0,
                0,
                0,
                0,
                0,
                0,
                0,
                0,
                0,
                0,
                0,
                0,
                0,
                0,
                0,
                0,
                1,
                0,
                0,
                0,
                0,
                1,
                0,
                0,
                0,
                0,
                0,
                0,
                0,
                0,
                0,
                0,
                0,
                0,
                0,
                0,
                0,
                0,
                0,
                0,
                0,
                0,
                0,
                0,
                0,
                0,
                1,
                1,
                0,
                0,
                0,
                0,
                1,
                0,
                0,
                0,
                0,
                0,
                0,
                0,
                0,
                0,
                0,
                0,
                0,
                0,
                0,
                0,
                0,
                0,
                0,
                0,
                0,
                0,
                0,
                0,
                0,
                2,
                1,
                0,
                0,
                0,
                0,
                1,
                0,
                0,
                0,
                0,
                0,
                0,
                0,
                0,
                0,
                0,
                0,
                0,
                0,
                0,
                0,
                0,
                0,
                0,
                0,
                0,
                0,
                0,
                0,
                0,
                3,
            ],
            index=pd.MultiIndex.from_product([list(order + "N")] * 3),
        ).sort_index()
        ref2 = pd.Series(
            [
                0,
                0,
                0,
                0,
                0,
                0,
                1,
                0,
                0,
                0,
                0,
                0,
                0,
                0,
                0,
                0,
                0,
                0,
                0,
                0,
                0,
                0,
                0,
                0,
                0,
                0,
                0,
                0,
                0,
                0,
                0,
                0,
                1,
                0,
                0,
                0,
                0,
                1,
                0,
                0,
                0,
                0,
                0,
                0,
                0,
                0,
                0,
                0,
                0,
                0,
                0,
                0,
                0,
                0,
                0,
                0,
                0,
                0,
                0,
                0,
                0,
                0,
                1,
                1,
                0,
                0,
                0,
                0,
                1,
                0,
                0,
                0,
                0,
                0,
                0,
                0,
                0,
                0,
                0,
                0,
                0,
                0,
                0,
                0,
                0,
                0,
                0,
                0,
                0,
                0,
                0,
                0,
                0,
                2,
                0,
                0,
                0,
                0,
                0,
                0,
                0,
                0,
                0,
                0,
                0,
                0,
                0,
                0,
                0,
                0,
                0,
                0,
                0,
                0,
                0,
                0,
                0,
                0,
                0,
                0,
                0,
                0,
                0,
                0,
                0,
            ],
            index=pd.MultiIndex.from_product([list(order + "N")] * 3),
        ).sort_index()
        ref3 = pd.Series(
            [
                0,
                0,
                0,
                0,
                0,
                0,
                0,
                0,
                0,
                0,
                0,
                0,
                0,
                0,
                0,
                0,
                0,
                0,
                0,
                0,
                0,
                1,
                0,
                0,
                0,
                0,
                0,
                0,
                0,
                0,
                0,
                0,
                0,
                0,
                0,
                0,
                0,
                0,
                1,
                0,
                0,
                0,
                0,
                0,
                0,
                1,
                0,
                0,
                0,
                0,
                0,
                0,
                0,
                0,
                0,
                0,
                0,
                0,
                0,
                0,
                0,
                0,
                0,
                1,
                0,
                0,
                0,
                0,
                1,
                0,
                0,
                0,
                0,
                0,
                0,
                0,
                0,
                0,
                0,
                0,
                0,
                0,
                0,
                0,
                0,
                0,
                0,
                0,
                0,
                0,
                0,
                0,
                0,
                0,
                1,
                0,
                1,
                1,
                0,
                0,
                0,
                0,
                0,
                0,
                1,
                0,
                0,
                1,
                0,
                1,
                0,
                0,
                1,
                0,
                0,
                0,
                0,
                0,
                0,
                1,
                0,
                0,
                0,
                0,
                0,
            ],
            index=pd.MultiIndex.from_product([list(order + "N")] * 3),
        ).sort_index()
        ref4 = pd.Series(
            [
                0,
                0,
                0,
                0,
                0,
                0,
                1,
                0,
                0,
                0,
                0,
                0,
                0,
                0,
                0,
                0,
                0,
                0,
                0,
                0,
                0,
                0,
                0,
                0,
                0,
                0,
                0,
                0,
                0,
                0,
                0,
                0,
                0,
                1,
                0,
                0,
                0,
                0,
                0,
                0,
                0,
                0,
                0,
                0,
                0,
                0,
                0,
                0,
                0,
                0,
                0,
                1,
                0,
                0,
                0,
                0,
                0,
                0,
                0,
                0,
                1,
                0,
                0,
                0,
                0,
                0,
                0,
                0,
                1,
                0,
                0,
                0,
                0,
                0,
                0,
                0,
                0,
                0,
                0,
                0,
                0,
                0,
                0,
                0,
                0,
                0,
                0,
                1,
                0,
                0,
                0,
                0,
                1,
                1,
                0,
                0,
                0,
                0,
                0,
                0,
                0,
                0,
                0,
                0,
                0,
                0,
                0,
                0,
                0,
                0,
                0,
                0,
                0,
                0,
                0,
                0,
                0,
                0,
                0,
                0,
                0,
                0,
                0,
                0,
                0,
            ],
            index=pd.MultiIndex.from_product([list(order + "N")] * 3),
        ).sort_index()
        ref5 = pd.Series(
            [
                0,
                0,
                0,
                0,
                0,
                0,
                0,
                0,
                0,
                0,
                0,
                0,
                0,
                0,
                0,
                0,
                0,
                0,
                0,
                0,
                0,
                0,
                0,
                1,
                0,
                0,
                0,
                0,
                0,
                0,
                0,
                0,
                0,
                0,
                0,
                0,
                0,
                0,
                0,
                0,
                0,
                0,
                0,
                0,
                0,
                1,
                0,
                0,
                0,
                0,
                0,
                0,
                0,
                0,
                0,
                0,
                0,
                0,
                0,
                0,
                0,
                0,
                0,
                0,
                0,
                0,
                0,
                0,
                0,
                0,
                0,
                1,
                0,
                0,
                0,
                0,
                0,
                0,
                0,
                0,
                0,
                0,
                0,
                0,
                0,
                0,
                0,
                0,
                0,
                0,
                0,
                0,
                0,
                0,
                0,
                0,
                0,
                0,
                0,
                1,
                0,
                0,
                0,
                0,
                1,
                0,
                0,
                0,
                0,
                1,
                0,
                0,
                0,
                0,
                0,
                0,
                0,
                0,
                0,
                1,
                0,
                0,
                0,
                0,
                1,
            ],
            index=pd.MultiIndex.from_product([list(order + "N")] * 3),
        ).sort_index()
        refs = [ref1, ref2, ref3, ref4, ref5]
        for fast in fasts:
            for one_hot, ref in zip(one_hots, refs):
                r = kmer_counts(one_hot, k=k, includeN=includeN, order=order)
                assert np.all(r == ref)
                r = kmer_counts([one_hot], k=k, includeN=includeN, order=order)
                assert np.all(r == ref)
                r = kmer_counts({"foo": one_hot}, k=k, includeN=includeN, order=order)
                assert np.all(r == ref)
        ref1 = pd.Series(
            [
                0,
                0,
                0,
                0,
                0,
                0,
                1,
                0,
                0,
                0,
                0,
                0,
                0,
                0,
                0,
                0,
                0,
                0,
                0,
                0,
                0,
                0,
                0,
                0,
                0,
                0,
                0,
                0,
                0,
                0,
                0,
                0,
                1,
                0,
                0,
                0,
                0,
                1,
                0,
                0,
                0,
                0,
                0,
                0,
                0,
                0,
                0,
                0,
                0,
                0,
                0,
                0,
                0,
                0,
                0,
                0,
                0,
                0,
                0,
                0,
                0,
                0,
                0,
                0,
                0,
                0,
                0,
                0,
                1,
                0,
                0,
                0,
                0,
                0,
                0,
                0,
                0,
                0,
                0,
                0,
                0,
                0,
                0,
                0,
                0,
                0,
                0,
                0,
                0,
                0,
                0,
                0,
                0,
                2,
                0,
                0,
                0,
                0,
                0,
                0,
                0,
                0,
                0,
                0,
                0,
                0,
                0,
                0,
                0,
                0,
                0,
                0,
                0,
                0,
                0,
                0,
                0,
                0,
                0,
                0,
                0,
                0,
                0,
                0,
                3,
            ],
            index=pd.MultiIndex.from_product([list(order + "N")] * 3),
        ).sort_index()
        ref2 = pd.Series(
            [
                0,
                0,
                0,
                0,
                0,
                0,
                1,
                0,
                0,
                0,
                0,
                0,
                0,
                0,
                0,
                0,
                0,
                0,
                0,
                0,
                0,
                0,
                0,
                0,
                0,
                0,
                0,
                0,
                0,
                0,
                0,
                0,
                1,
                0,
                0,
                0,
                0,
                1,
                0,
                0,
                0,
                0,
                0,
                0,
                0,
                0,
                0,
                0,
                0,
                0,
                0,
                0,
                0,
                0,
                0,
                0,
                0,
                0,
                0,
                0,
                0,
                0,
                0,
                0,
                0,
                0,
                0,
                0,
                1,
                0,
                0,
                0,
                0,
                0,
                0,
                0,
                0,
                0,
                0,
                0,
                0,
                0,
                0,
                0,
                0,
                0,
                0,
                0,
                0,
                0,
                0,
                0,
                0,
                2,
                0,
                0,
                0,
                0,
                0,
                0,
                0,
                0,
                0,
                0,
                0,
                0,
                0,
                0,
                0,
                0,
                0,
                0,
                0,
                0,
                0,
                0,
                0,
                0,
                0,
                0,
                0,
                0,
                0,
                0,
                0,
            ],
            index=pd.MultiIndex.from_product([list(order + "N")] * 3),
        ).sort_index()
        ref3 = pd.Series(
            [
                0,
                0,
                0,
                0,
                0,
                0,
                0,
                0,
                0,
                0,
                0,
                0,
                0,
                0,
                0,
                0,
                0,
                0,
                0,
                0,
                0,
                1,
                0,
                0,
                0,
                0,
                0,
                0,
                0,
                0,
                0,
                0,
                0,
                0,
                0,
                0,
                0,
                0,
                1,
                0,
                0,
                0,
                0,
                0,
                0,
                0,
                0,
                0,
                0,
                0,
                0,
                0,
                0,
                0,
                0,
                0,
                0,
                0,
                0,
                0,
                0,
                0,
                0,
                1,
                0,
                0,
                0,
                0,
                0,
                0,
                0,
                0,
                0,
                0,
                0,
                0,
                0,
                0,
                0,
                0,
                0,
                0,
                0,
                0,
                0,
                0,
                0,
                0,
                0,
                0,
                0,
                0,
                0,
                0,
                0,
                0,
                1,
                1,
                0,
                0,
                0,
                0,
                0,
                0,
                0,
                0,
                0,
                1,
                0,
                1,
                0,
                0,
                1,
                0,
                0,
                0,
                0,
                0,
                0,
                1,
                0,
                0,
                0,
                0,
                0,
            ],
            index=pd.MultiIndex.from_product([list(order + "N")] * 3),
        ).sort_index()
        ref4 = pd.Series(
            [
                0,
                0,
                0,
                0,
                0,
                0,
                1,
                0,
                0,
                0,
                0,
                0,
                0,
                0,
                0,
                0,
                0,
                0,
                0,
                0,
                0,
                0,
                0,
                0,
                0,
                0,
                0,
                0,
                0,
                0,
                0,
                0,
                0,
                1,
                0,
                0,
                0,
                0,
                0,
                0,
                0,
                0,
                0,
                0,
                0,
                0,
                0,
                0,
                0,
                0,
                0,
                1,
                0,
                0,
                0,
                0,
                0,
                0,
                0,
                0,
                0,
                0,
                0,
                0,
                0,
                0,
                0,
                0,
                1,
                0,
                0,
                0,
                0,
                0,
                0,
                0,
                0,
                0,
                0,
                0,
                0,
                0,
                0,
                0,
                0,
                0,
                0,
                0,
                0,
                0,
                0,
                0,
                1,
                1,
                0,
                0,
                0,
                0,
                0,
                0,
                0,
                0,
                0,
                0,
                0,
                0,
                0,
                0,
                0,
                0,
                0,
                0,
                0,
                0,
                0,
                0,
                0,
                0,
                0,
                0,
                0,
                0,
                0,
                0,
                0,
            ],
            index=pd.MultiIndex.from_product([list(order + "N")] * 3),
        ).sort_index()
        ref5 = pd.Series(
            [
                0,
                0,
                0,
                0,
                0,
                0,
                0,
                0,
                0,
                0,
                0,
                0,
                0,
                0,
                0,
                0,
                0,
                0,
                0,
                0,
                0,
                0,
                0,
                0,
                0,
                0,
                0,
                0,
                0,
                0,
                0,
                0,
                0,
                0,
                0,
                0,
                0,
                0,
                0,
                0,
                0,
                0,
                0,
                0,
                0,
                1,
                0,
                0,
                0,
                0,
                0,
                0,
                0,
                0,
                0,
                0,
                0,
                0,
                0,
                0,
                0,
                0,
                0,
                0,
                0,
                0,
                0,
                0,
                0,
                0,
                0,
                1,
                0,
                0,
                0,
                0,
                0,
                0,
                0,
                0,
                0,
                0,
                0,
                0,
                0,
                0,
                0,
                0,
                0,
                0,
                0,
                0,
                0,
                0,
                0,
                0,
                0,
                0,
                0,
                1,
                0,
                0,
                0,
                0,
                0,
                0,
                0,
                0,
                0,
                1,
                0,
                0,
                0,
                0,
                0,
                0,
                0,
                0,
                0,
                1,
                0,
                0,
                0,
                0,
                1,
            ],
            index=pd.MultiIndex.from_product([list(order + "N")] * 3),
        ).sort_index()
        refs = [ref1, ref2, ref3, ref4, ref5]
        for fast in fasts:
            for one_hot, ref in zip(one_hots, refs):
                r = kmer_counts(
                    one_hot.reshape(-1, 5, 4), k=k, includeN=includeN, order=order
                )
                assert np.all(r == ref)
        ref = pd.Series(
            [
                0,
                0,
                0,
                0,
                0,
                0,
                3,
                0,
                0,
                0,
                0,
                0,
                0,
                0,
                0,
                0,
                0,
                0,
                0,
                0,
                0,
                1,
                0,
                1,
                0,
                0,
                0,
                0,
                0,
                0,
                0,
                0,
                2,
                1,
                0,
                0,
                0,
                2,
                1,
                0,
                0,
                0,
                0,
                0,
                0,
                2,
                0,
                0,
                0,
                0,
                0,
                1,
                0,
                0,
                0,
                0,
                0,
                0,
                0,
                0,
                1,
                0,
                2,
                3,
                0,
                0,
                0,
                0,
                4,
                0,
                0,
                1,
                0,
                0,
                0,
                0,
                0,
                0,
                0,
                0,
                0,
                0,
                0,
                0,
                0,
                0,
                0,
                1,
                0,
                0,
                0,
                0,
                1,
                5,
                2,
                0,
                1,
                1,
                0,
                2,
                0,
                0,
                0,
                0,
                2,
                0,
                0,
                1,
                0,
                2,
                0,
                0,
                1,
                0,
                0,
                0,
                0,
                0,
                0,
                2,
                0,
                0,
                0,
                0,
                4,
            ],
            index=pd.MultiIndex.from_product([list(order + "N")] * 3),
        ).sort_index()
        for fast in fasts:
            r = kmer_counts(one_hots, k=k, includeN=includeN, order=order)
            assert np.all(r == ref)
            r = kmer_counts(one_hots_dict, k=k, includeN=includeN, order=order)
            assert np.all(r == ref)

    k = 3
    includeN = False
    for order in orders:
        ref1 = pd.Series(
            [
                0,
                0,
                0,
                0,
                0,
                1,
                0,
                0,
                0,
                0,
                0,
                0,
                0,
                0,
                0,
                0,
                0,
                0,
                0,
                0,
                0,
                0,
                1,
                0,
                0,
                0,
                1,
                0,
                0,
                0,
                0,
                0,
                0,
                0,
                0,
                0,
                0,
                0,
                0,
                0,
                0,
                0,
                1,
                1,
                0,
                0,
                0,
                1,
                0,
                0,
                0,
                0,
                0,
                0,
                0,
                0,
                0,
                0,
                0,
                0,
                0,
                0,
                0,
                2,
            ],
            index=pd.MultiIndex.from_product([list(order)] * 3),
        ).sort_index()
        ref2 = ref1
        ref3 = pd.Series(
            [
                0,
                0,
                0,
                0,
                0,
                0,
                0,
                0,
                0,
                0,
                0,
                0,
                0,
                0,
                0,
                0,
                0,
                0,
                0,
                0,
                0,
                0,
                0,
                0,
                0,
                0,
                0,
                1,
                0,
                0,
                0,
                0,
                0,
                0,
                0,
                0,
                0,
                0,
                0,
                0,
                0,
                0,
                0,
                1,
                0,
                0,
                0,
                1,
                0,
                0,
                0,
                0,
                0,
                0,
                0,
                0,
                0,
                0,
                0,
                0,
                0,
                0,
                0,
                0,
            ],
            index=pd.MultiIndex.from_product([list(order)] * 3),
        ).sort_index()
        ref4 = pd.Series(
            [
                0,
                0,
                0,
                0,
                0,
                1,
                0,
                0,
                0,
                0,
                0,
                0,
                0,
                0,
                0,
                0,
                0,
                0,
                0,
                0,
                0,
                0,
                0,
                1,
                0,
                0,
                0,
                0,
                0,
                0,
                0,
                0,
                0,
                1,
                0,
                0,
                0,
                0,
                0,
                0,
                1,
                0,
                0,
                0,
                0,
                0,
                0,
                1,
                0,
                0,
                0,
                0,
                0,
                0,
                0,
                0,
                0,
                0,
                1,
                0,
                0,
                0,
                1,
                1,
            ],
            index=pd.MultiIndex.from_product([list(order)] * 3),
        ).sort_index()
        ref5 = pd.Series(
            [
                0,
                0,
                0,
                0,
                0,
                0,
                0,
                0,
                0,
                0,
                0,
                0,
                0,
                0,
                0,
                0,
                0,
                0,
                0,
                0,
                0,
                0,
                0,
                0,
                0,
                0,
                0,
                0,
                0,
                0,
                0,
                0,
                0,
                0,
                0,
                0,
                0,
                0,
                0,
                0,
                0,
                0,
                0,
                0,
                0,
                0,
                0,
                0,
                0,
                0,
                0,
                0,
                0,
                0,
                0,
                0,
                0,
                0,
                0,
                0,
                0,
                0,
                0,
                0,
            ],
            index=pd.MultiIndex.from_product([list(order)] * 3),
        ).sort_index()
        refs = [ref1, ref2, ref3, ref4, ref5]
        for fast in fasts:
            for one_hot, ref in zip(one_hots, refs):
                r = kmer_counts(one_hot, k=k, includeN=includeN, order=order)
                assert np.all(r == ref)
                r = kmer_counts([one_hot], k=k, includeN=includeN, order=order)
                assert np.all(r == ref)
                r = kmer_counts({"foo": one_hot}, k=k, includeN=includeN, order=order)
                assert np.all(r == ref)
        ref1 = pd.Series(
            [
                0,
                0,
                0,
                0,
                0,
                1,
                0,
                0,
                0,
                0,
                0,
                0,
                0,
                0,
                0,
                0,
                0,
                0,
                0,
                0,
                0,
                0,
                1,
                0,
                0,
                0,
                1,
                0,
                0,
                0,
                0,
                0,
                0,
                0,
                0,
                0,
                0,
                0,
                0,
                0,
                0,
                0,
                0,
                0,
                0,
                0,
                0,
                1,
                0,
                0,
                0,
                0,
                0,
                0,
                0,
                0,
                0,
                0,
                0,
                0,
                0,
                0,
                0,
                2,
            ],
            index=pd.MultiIndex.from_product([list(order)] * 3),
        ).sort_index()
        ref2 = ref1
        ref3 = pd.Series(
            [
                0,
                0,
                0,
                0,
                0,
                0,
                0,
                0,
                0,
                0,
                0,
                0,
                0,
                0,
                0,
                0,
                0,
                0,
                0,
                0,
                0,
                0,
                0,
                0,
                0,
                0,
                0,
                1,
                0,
                0,
                0,
                0,
                0,
                0,
                0,
                0,
                0,
                0,
                0,
                0,
                0,
                0,
                0,
                1,
                0,
                0,
                0,
                0,
                0,
                0,
                0,
                0,
                0,
                0,
                0,
                0,
                0,
                0,
                0,
                0,
                0,
                0,
                0,
                0,
            ],
            index=pd.MultiIndex.from_product([list(order)] * 3),
        ).sort_index()
        ref4 = pd.Series(
            [
                0,
                0,
                0,
                0,
                0,
                1,
                0,
                0,
                0,
                0,
                0,
                0,
                0,
                0,
                0,
                0,
                0,
                0,
                0,
                0,
                0,
                0,
                0,
                1,
                0,
                0,
                0,
                0,
                0,
                0,
                0,
                0,
                0,
                1,
                0,
                0,
                0,
                0,
                0,
                0,
                0,
                0,
                0,
                0,
                0,
                0,
                0,
                1,
                0,
                0,
                0,
                0,
                0,
                0,
                0,
                0,
                0,
                0,
                0,
                0,
                0,
                0,
                1,
                1,
            ],
            index=pd.MultiIndex.from_product([list(order)] * 3),
        ).sort_index()
        ref5 = pd.Series(
            [
                0,
                0,
                0,
                0,
                0,
                0,
                0,
                0,
                0,
                0,
                0,
                0,
                0,
                0,
                0,
                0,
                0,
                0,
                0,
                0,
                0,
                0,
                0,
                0,
                0,
                0,
                0,
                0,
                0,
                0,
                0,
                0,
                0,
                0,
                0,
                0,
                0,
                0,
                0,
                0,
                0,
                0,
                0,
                0,
                0,
                0,
                0,
                0,
                0,
                0,
                0,
                0,
                0,
                0,
                0,
                0,
                0,
                0,
                0,
                0,
                0,
                0,
                0,
                0,
            ],
            index=pd.MultiIndex.from_product([list(order)] * 3),
        ).sort_index()
        refs = [ref1, ref2, ref3, ref4, ref5]
        for fast in fasts:
            for one_hot, ref in zip(one_hots, refs):
                r = kmer_counts(
                    one_hot.reshape(-1, 5, 4), k=k, includeN=includeN, order=order
                )
                assert np.all(r == ref)
        ref = pd.Series(
            [
                0,
                0,
                0,
                0,
                0,
                3,
                0,
                0,
                0,
                0,
                0,
                0,
                0,
                0,
                0,
                0,
                0,
                0,
                0,
                0,
                0,
                0,
                2,
                1,
                0,
                0,
                2,
                1,
                0,
                0,
                0,
                0,
                0,
                1,
                0,
                0,
                0,
                0,
                0,
                0,
                1,
                0,
                2,
                3,
                0,
                0,
                0,
                4,
                0,
                0,
                0,
                0,
                0,
                0,
                0,
                0,
                0,
                0,
                1,
                0,
                0,
                0,
                1,
                5,
            ],
            index=pd.MultiIndex.from_product([list(order)] * 3),
        ).sort_index()
        for fast in fasts:
            r = kmer_counts(one_hots, k=k, includeN=includeN, order=order)
            assert np.all(r == ref)
            r = kmer_counts(one_hots_dict, k=k, includeN=includeN, order=order)
            assert np.all(r == ref)

    for k, includeN, order, one_hot, winsize in it.product(
        range(1, 4), [True, False], orders, one_hots, range(k, 6)
    ):
        assert np.all(
            kmer_counts_by_seq(
                sliding_window_view(one_hot, (winsize, 4)).squeeze(),
                k,
                order=order,
                includeN=includeN,
            )
            == sliding_kmer_counts(one_hot, k, winsize, order=order, includeN=includeN)
        )


def nanpearson_test():
    arr1 = np.array([np.nan, 2, 3, 5, np.nan])
    arr2 = np.array([np.nan, 1, 4, 5, 3])
    arr3 = np.array([2, 3, 5, 1, 4])
    arr4 = np.array([3, 3, 5, 1, 2])
    assert np.allclose(nanpearson(arr1, arr2), pearsonr(arr1[1:4], arr2[1:4])[0])
    assert np.allclose(
        nanpearson(arr1[1:], arr2[1:]), pearsonr(arr1[1:4], arr2[1:4])[0]
    )
    assert np.allclose(
        nanpearson(arr1[1:4], arr2[1:4]), pearsonr(arr1[1:4], arr2[1:4])[0]
    )
    assert np.allclose(
        nanpearson(arr1[:4], arr2[:4]), pearsonr(arr1[1:4], arr2[1:4])[0]
    )
    assert np.allclose(nanpearson(arr1, arr3), pearsonr(arr1[1:4], arr3[1:4])[0])
    assert np.allclose(
        nanpearson(arr1[1:], arr3[1:]), pearsonr(arr1[1:4], arr3[1:4])[0]
    )
    assert np.allclose(
        nanpearson(arr1[1:4], arr3[1:4]), pearsonr(arr1[1:4], arr3[1:4])[0]
    )
    assert np.allclose(
        nanpearson(arr1[:4], arr3[:4]), pearsonr(arr1[1:4], arr3[1:4])[0]
    )
    assert np.allclose(nanpearson(arr2, arr3), pearsonr(arr2[1:], arr3[1:])[0])
    assert np.allclose(nanpearson(arr2[1:], arr3[1:]), pearsonr(arr2[1:], arr3[1:])[0])
    assert np.allclose(nanpearson(arr3, arr4), pearsonr(arr3, arr4)[0])


if __name__ == "__main__":
    kmer_counts_test()
    nanpearson_test()<|MERGE_RESOLUTION|>--- conflicted
+++ resolved
@@ -210,12 +210,6 @@
         )
         encoder.fit(categories)
 
-<<<<<<< HEAD
-def one_hot_encoding(array: np.ndarray,
-                     read_length: int = 101,
-                     one_hot_type: type = bool,
-                     order: str = 'ACGT') -> np.ndarray:
-=======
         seq = encoder.inverse_transform(one_hot)
         seq = seq.ravel()
         seq = "".join(["N" if value is None else value for value in seq])
@@ -233,7 +227,6 @@
     one_hot_type: type = bool,
     order: str = "ACGT",
 ) -> np.ndarray:
->>>>>>> 263702b6
     """
     Applies one-hot encoding to every read sequence in an array.
 
@@ -266,18 +259,6 @@
     This function calls `one_hot_encoding_v1` which is currently the fastest
     implementation.
     """
-<<<<<<< HEAD
-    return one_hot_encoding_v1(array,
-                               read_length=read_length,
-                               one_hot_type=one_hot_type,
-                               order=order)
-
-
-def one_hot_encoding_v1(array: np.ndarray,
-                        read_length: int = 101,
-                        one_hot_type: type = bool,
-                        order: str = 'ACGT') -> np.ndarray:
-=======
     return one_hot_encoding_v1(
         array, read_length=read_length, one_hot_type=one_hot_type, order=order
     )
@@ -289,7 +270,6 @@
     one_hot_type: type = bool,
     order: str = "ACGT",
 ) -> np.ndarray:
->>>>>>> 263702b6
     """
     Applies one hot encoding to every read sequence in an array.
 
